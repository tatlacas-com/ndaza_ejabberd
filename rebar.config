%%%----------------------------------------------------------------------
%%%
%%% ejabberd, Copyright (C) 2002-2017   ProcessOne
%%%
%%% This program is free software; you can redistribute it and/or
%%% modify it under the terms of the GNU General Public License as
%%% published by the Free Software Foundation; either version 2 of the
%%% License, or (at your option) any later version.
%%%
%%% This program is distributed in the hope that it will be useful,
%%% but WITHOUT ANY WARRANTY; without even the implied warranty of
%%% MERCHANTABILITY or FITNESS FOR A PARTICULAR PURPOSE.  See the GNU
%%% General Public License for more details.
%%%
%%% You should have received a copy of the GNU General Public License along
%%% with this program; if not, write to the Free Software Foundation, Inc.,
%%% 51 Franklin Street, Fifth Floor, Boston, MA 02110-1301 USA.
%%%
%%%----------------------------------------------------------------------

{deps, [{lager, ".*", {git, "https://github.com/erlang-lager/lager",
                       {tag, {if_version_above, "17", "3.4.2", "3.2.1"}}}},
        {p1_utils, ".*", {git, "https://github.com/processone/p1_utils", {tag, "1.0.10"}}},
        {cache_tab, ".*", {git, "https://github.com/processone/cache_tab", {tag, "1.0.12"}}},
        {fast_tls, ".*", {git, "https://github.com/processone/fast_tls", {tag, "1.0.18"}}},
        {stringprep, ".*", {git, "https://github.com/processone/stringprep", {tag, "1.0.10"}}},
        {fast_xml, ".*", {git, "https://github.com/processone/fast_xml", {tag, "1.1.26"}}},
        {xmpp, ".*", {git, "https://github.com/processone/xmpp", {tag, "1.1.17"}}},
        {fast_yaml, ".*", {git, "https://github.com/processone/fast_yaml", {tag, "1.0.12"}}},
        {jiffy, ".*", {git, "https://github.com/davisp/jiffy", {tag, "0.14.8"}}},
        {p1_oauth2, ".*", {git, "https://github.com/processone/p1_oauth2", {tag, "0.6.2"}}},
        {luerl, ".*", {git, "https://github.com/rvirding/luerl", {tag, "v0.2"}}},
        {jose, ".*", {git, "https://github.com/potatosalad/erlang-jose", {tag, "1.8.4"}}},
        {fs, ".*", {git, "https://github.com/synrc/fs", {tag, "2.12.0"}}},
        {if_var_true, stun, {stun, ".*", {git, "https://github.com/processone/stun", {tag, "1.0.16"}}}},
        {if_var_true, sip, {esip, ".*", {git, "https://github.com/processone/esip", {tag, "1.0.17"}}}},
        {if_var_true, mysql, {p1_mysql, ".*", {git, "https://github.com/processone/p1_mysql",
                                               {tag, "1.0.4"}}}},
        {if_var_true, pgsql, {p1_pgsql, ".*", {git, "https://github.com/processone/p1_pgsql",
                                               {tag, "1.1.4"}}}},
        {if_var_true, sqlite, {sqlite3, ".*", {git, "https://github.com/processone/erlang-sqlite3",
                                               {tag, "1.1.5"}}}},
        {if_var_true, pam, {epam, ".*", {git, "https://github.com/processone/epam",
                                           {tag, "1.0.3"}}}},
        {if_var_true, zlib, {ezlib, ".*", {git, "https://github.com/processone/ezlib",
                                           {tag, "1.0.3"}}}},
        {if_var_true, riak, {riakc, ".*", {git, "https://github.com/processone/riak-erlang-client",
                                           {tag, {if_version_above, "19", "develop", "2.5.3"}}}}},
        {if_var_true, graphics, {eimp, ".*", {git, "https://github.com/processone/eimp", {tag, "1.0.2"}}}},
        %% Elixir support, needed to run tests
        {if_var_true, elixir, {elixir, ".*", {git, "https://github.com/elixir-lang/elixir",
                                              {tag, {if_version_above, "17", "v1.4.4", "v1.1.1"}}}}},
        %% TODO: When modules are fully migrated to new structure and mix, we will not need anymore rebar_elixir_plugin
        {if_not_rebar3, {if_var_true, elixir, {rebar_elixir_plugin, ".*",
                                               {git, "https://github.com/processone/rebar_elixir_plugin", "0.1.0"}}}},
        {if_var_true, iconv, {iconv, ".*", {git, "https://github.com/processone/iconv",
                                            {tag, "1.0.6"}}}},
        {if_var_true, tools, {meck, "0.8.*", {git, "https://github.com/eproxus/meck",
                                              {tag, "0.8.4"}}}},
        {if_var_true, tools, {moka, ".*", {git, "https://github.com/processone/moka",
                                           {tag, "1.0.5c"}}}},
        {if_var_true, redis, {eredis, ".*", {git, "https://github.com/wooga/eredis",
                                             {tag, "v1.0.8"}}}}]}.

{if_var_true, latest_deps,
 {floating_deps, [cache_tab,
                  fast_tls,
                  stringprep,
                  fast_xml,
                  esip,
                  stun,
                  fast_yaml,
                  xmpp,
                  p1_utils,
                  p1_mysql,
                  p1_pgsql,
                  p1_oauth2,
                  epam,
                  ezlib,
                  eimp,
                  iconv]}}.

{erl_first_files, ["src/ejabberd_sql_pt.erl", "src/ejabberd_config.erl",
<<<<<<< HEAD
                   "src/gen_mod.erl", "src/mod_muc_room.erl", "src/mod_push.erl"]}.
=======
		   "src/gen_mod.erl", "src/mod_muc_room.erl",
		   "src/mod_push.erl", "src/xmpp_socket.erl"]}.
>>>>>>> 2d43c07c

{erl_opts, [nowarn_deprecated_function,
            {i, "include"},
            {i, "deps/fast_xml/include"},
            {i, "deps/xmpp/include"},
            {i, "deps/p1_utils/include"},
            {if_var_false, debug, no_debug_info},
            {if_var_true, debug, debug_info},
            {if_var_true, sip, {d, 'SIP'}},
            {if_var_true, stun, {d, 'STUN'}},
            {if_var_true, graphics, {d, 'GRAPHICS'}},
            {if_var_true, roster_gateway_workaround, {d, 'ROSTER_GATWAY_WORKAROUND'}},
            {if_var_match, db_type, mssql, {d, 'mssql'}},
            {if_var_true, elixir, {d, 'ELIXIR_ENABLED'}},
            {if_var_true, erlang_deprecated_types, {d, 'ERL_DEPRECATED_TYPES'}},
            {if_have_fun, {crypto, strong_rand_bytes, 1}, {d, 'STRONG_RAND_BYTES'}},
            {if_have_fun, {rand, uniform, 1}, {d, 'RAND_UNIFORM'}},
            {if_have_fun, {gb_sets, iterator_from, 2}, {d, 'GB_SETS_ITERATOR_FROM'}},
            {if_have_fun, {public_key, short_name_hash, 1}, {d, 'SHORT_NAME_HASH'}},
            {if_var_true, new_sql_schema, {d, 'NEW_SQL_SCHEMA'}},
            {if_var_true, hipe, native},
            {src_dirs, [asn1, src,
                        {if_var_true, tools, tools},
                        {if_var_true, elixir, include}]}]}.

{deps_erl_opts, [{if_var_true, hipe, native}]}.

{if_rebar3, {plugins, [rebar3_hex, {provider_asn1, "0.2.0"}]}}.
{if_not_rebar3, {plugins, [
                           deps_erl_opts, override_deps_versions, override_opts,
                           {if_var_true, elixir, rebar_elixir_compiler},
                           {if_var_true, elixir, rebar_exunit}
                          ]}}.

{if_var_true, elixir,
              {lib_dirs, ["deps/elixir/lib"]}}.
{if_var_true, elixir,
              {src_dirs, ["include"]}}.

{sub_dirs, ["rel"]}.

{keep_build_info, true}.

{xref_warnings, false}.

{xref_checks, [deprecated_function_calls]}.

{xref_exclusions, [
                   "(\"gen_transport\":_/_)",
                   "(\"eprof\":_/_)",
                   {if_var_false, mysql, "(\".*mysql.*\":_/_)"},
                   {if_var_false, pgsql, "(\".*pgsql.*\":_/_)"},
                   {if_var_false, pam, "(\"epam\":_/_)"},
                   {if_var_false, riak, "(\"riak.*\":_/_)"},
                   {if_var_true, riak, "(\"riak_object\":_/_)"},
                   {if_var_false, zlib, "(\"ezlib\":_/_)"},
                   {if_var_false, http, "(\"lhttpc\":_/_)"},
                   {if_var_false, iconv, "(\"iconv\":_/_)"},
                   {if_var_false, odbc, "(\"odbc\":_/_)"},
                   {if_var_false, sqlite, "(\"sqlite3\":_/_)"},
                   {if_var_false, elixir, "(\"Elixir.*\":_/_)"},
                   {if_var_false, redis, "(\"eredis\":_/_)"}]}.

{eunit_compile_opts, [{i, "tools"},
                      {i, "include"},
                      {i, "deps/p1_utils/include"},
                      {i, "deps/fast_xml/include"},
                      {i, "deps/xmpp/include"}]}.

{if_version_above, "17", {cover_enabled, true}}.
{cover_export_enabled, true}.

{post_hook_configure, [{"fast_tls", []},
                       {"stringprep", []},
                       {"fast_yaml", []},
                       {if_var_true, sip, {"esip", []}},
                       {"fast_xml", [{if_var_true, full_xml, "--enable-full-xml"}]},
                       {if_var_true, pam, {"epam", []}},
                       {if_var_true, zlib, {"ezlib", []}},
                       {if_var_true, graphics, {"eimp", []}},
                       {if_var_true, iconv, {"iconv", []}}]}.

{port_env, [{"CFLAGS", "-g -O2 -Wall"}]}.

{port_specs, [{"priv/lib/jid.so", ["c_src/jid.c"]}]}.
%% Local Variables:
%% mode: erlang
%% End:
%% vim: set filetype=erlang tabstop=8:<|MERGE_RESOLUTION|>--- conflicted
+++ resolved
@@ -81,12 +81,8 @@
                   iconv]}}.
 
 {erl_first_files, ["src/ejabberd_sql_pt.erl", "src/ejabberd_config.erl",
-<<<<<<< HEAD
-                   "src/gen_mod.erl", "src/mod_muc_room.erl", "src/mod_push.erl"]}.
-=======
 		   "src/gen_mod.erl", "src/mod_muc_room.erl",
 		   "src/mod_push.erl", "src/xmpp_socket.erl"]}.
->>>>>>> 2d43c07c
 
 {erl_opts, [nowarn_deprecated_function,
             {i, "include"},
