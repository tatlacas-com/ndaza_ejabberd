--- conflicted
+++ resolved
@@ -92,11 +92,7 @@
 %% TODO: Support comment lines starting by %
 update_bl_c2s() ->
     ?INFO_MSG("Updating C2S Blacklist", []),
-<<<<<<< HEAD
     case http_p1:request(?BLC2S) of
-=======
-    case httpc:request(?BLC2S) of
->>>>>>> bcdae191
 	{ok, {{_Version, 200, _Reason}, _Headers, Body}} ->
 	    IPs = string:tokens(Body,"\n"),
 	    ets:delete_all_objects(bl_c2s),
