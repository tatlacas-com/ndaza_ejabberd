{"Access Configuration","Zugangskonfiguration"}.
{"Access Control List Configuration","Zugangskontroll-Liste (ACL) Konfiguration"}.
{"Access control lists","Zugangskontroll-Listen (ACL)"}.
{"Access Control Lists","Zugangskontroll-Listen (ACL)"}.
{"Access denied by service policy","Zugang aufgrund der Dienstrichtlinien verweigert"}.
{"Access rules","Zugangsregeln"}.
{"Access Rules","Zugangsregeln"}.
{"Action on user","Aktion auf Benutzer"}.
{"Add Jabber ID","Jabber ID hinzufügen"}.
{"Add New","Neuen hinzufügen"}.
{"Add User","Benutzer hinzufügen"}.
<<<<<<< HEAD
{"Administration of ","Administration von "}.
=======
{"Administration of ","Administration der "}.
>>>>>>> cd09381e
{"Administration","Verwaltung"}.
{"Administrator privileges required","Administratorenrechte benötigt"}.
{"A friendly name for the node","Ein passender Name für den Knoten"}.
{"All activity","Alle Aktivitäten"}.
<<<<<<< HEAD
{"Allow this Jabber ID to subscribe to this pubsub node?","Erlauben sie dieser Jabber ID das Abonnement dieses pubsub Knotens?"}.
{"Allow users to change the subject","Erlaube Benutzern das Thema zu ändern"}.
=======
{"Allow this Jabber ID to subscribe to this pubsub node?","Erlauben Sie dieser JID das Abonnement dieses pubsub Knotens?"}.
{"Allow users to change subject","Erlaube Benutzern das Thema zu ändern"}.
>>>>>>> cd09381e
{"Allow users to query other users","Erlaube Benutzern andere Benutzer abzufragen"}.
{"Allow users to send invites","Erlaube Benutzern Einladungen zu senden"}.
{"Allow users to send private messages","Erlaube Benutzern private Nachrichten zu senden"}.
{"Allow visitors to change nickname","Erlaube Besuchern ihren Spitznamen zu ändern"}.
{"Allow visitors to send status text in presence updates","Erlaube Besuchern einen Text bei Statusänderung zu setzen"}.
{"All Users","Alle Benutzer"}.
{"Announcements","Ankündigungen"}.
{"anyone","jeder"}.
<<<<<<< HEAD
{"A password is required to enter this room","Sie brauchen ein Passwort um diesen Raum zu betreten"}.
=======
>>>>>>> cd09381e
{"April","April"}.
{"August","August"}.
{"Backup","Datensicherung"}.
{"Backup Management","Datensicherungsmanagement"}.
{"Backup of ","Sicherung von "}.
{"Backup to File at ","Datensicherung in die Datei "}.
{"Bad format","Ungültiges Format"}.
{"Birthday","Geburtsdatum"}.
{"Change Password","Passwort ändern"}.
{"Change User Password","Benutzer Passwort ändern"}.
{"Chatroom configuration modified","Chatraum Konfiguration geändert"}.
{"Chatrooms","Chaträume"}.
<<<<<<< HEAD
{"Choose a username and password to register with this server","Wählen sie zum Registrieren einen Benutzernamen und ein Passwort"}.
=======
{"Choose a username and password to register with this server","Wählen Sie zum Registrieren einen Benutzernamen und ein Passwort"}.
>>>>>>> cd09381e
{"Choose modules to stop","Wähle zu stoppende Module"}.
{"Choose storage type of tables","Wähle Speichertyp der Tabellen"}.
{"Choose whether to approve this entity's subscription.","Wähle ob dieses Abonnement bestätigt wird."}.
{"City","Stadt"}.
{"Commands","Befehle"}.
{"Conference room does not exist","Konferenzraum existiert nicht"}.
<<<<<<< HEAD
{"Configuration","Konfiguration"}.
{"Configuration of room ~s","Konfiguration für Raum ~s"}.
{"Connected Resources:","Verbundene Resourcen"}.
{"Connections parameters","Verbindungsparameter"}.
=======
{"Configuration for ","Konfiguration für "}.
{"Configuration","Konfiguration"}.
{"Connected Resources:","Verbundene Resourcen"}.
>>>>>>> cd09381e
{"Country","Land"}.
{"CPU Time:","CPU Zeit:"}.
{"Database","Datenbank"}.
{"Database Tables at ","Datenbank Tabellen bei "}.
{"Database Tables Configuration at ","Datenbank Tabellen Konfiguration bei "}.
{"December","Dezember"}.
{"Default users as participants","Standardbenutzer als Teilnehmer"}.
{"Delete","Löschen"}.
{"Delete message of the day","Lösche Nachricht des Tages"}.
{"Delete message of the day on all hosts","Lösche Nachricht des Tages auf allen Hosts"}.
{"Delete Selected","Markiertes löschen"}.
{"Delete User","Benutzer löschen"}.
<<<<<<< HEAD
{"Deliver event notifications","Versende Ereignisbenachrichtigungen"}.
{"Deliver payloads with event notifications","Versende Nutzlast mit Ereignisbenachrichtigungen"}.
=======
{"Deliver event notifications","Versende Ereignisbenachrichtigung"}.
{"Deliver payloads with event notifications","Versende Nutzlast mit Ereignis Benachrichtigung"}.
>>>>>>> cd09381e
{"Description:","Beschreibung:"}.
{"Disc only copy","Festplatten Kopie"}.
{"Displayed Groups:","Angezeigte Gruppen:"}.
{"Dump Backup to Text File at ","Ausgabe der Sicherung in diese Textdatei "}.
{"Dump to Text File","Ausgabe in Textdatei"}.
{"Edit Properties","Einstellungen ändern"}.
{"ejabberd IRC module","ejabberd IRC Modul"}.
{"ejabberd MUC module","ejabberd MUC Modul"}.
{"ejabberd Publish-Subscribe module","ejabberd Publish-Subscribe Modul"}.
{"ejabberd SOCKS5 Bytestreams module","ejabberd SOCKS5 Bytestreams Modul"}.
{"ejabberd vCard module","ejabberd vCard Modul"}.
{"ejabberd virtual hosts","ejabberd virtuelle Hosts"}.
{"ejabberd Web Admin","ejabberd Web Admin"}.
<<<<<<< HEAD
{"Elements","Elemente"}.
{"Email","E-Mail"}.
{"Enable logging","Log-Funktion aktivieren"}.
{"Encoding for server ~b","Kodierung für Server ~b"}.
{"End User Session","Benutzer Sitzung beenden"}.
{"Enter list of {Module, [Options]}","Geben sie eine Liste bestehend aus {Modul, [Optionen]} ein"}.
{"Enter nickname you want to register","Geben sie den zu registrierenden Spitznamen ein"}.
{"Enter path to backup file","Geben sie den Pfad zur Datensicherung ein"}.
{"Enter path to jabberd14 spool dir","Geben sie den Pfad zum jabberd14 spool Verzeichnis ein"}.
{"Enter path to jabberd14 spool file","Geben sie den Pfad zur jabberd14 spool Datei ein"}.
{"Enter path to text file","Geben sie den Pfad zur Textdatei ein"}.
{"Enter the text you see","Geben sie den Text den sie sehen ein"}.
{"Enter username and encodings you wish to use for connecting to IRC servers.  Press 'Next' to get more fields to fill in.  Press 'Complete' to save settings.","Geben sie Benutzernamen und Kodierung für Verbindungen zu IRC Servern an. Drücken sie 'Mehr' um leere Felder hinzuzufügen. Drücken sie 'Beenden' um die Einstellungen zu speichern."}.
{"Enter username, encodings, ports and passwords you wish to use for connecting to IRC servers","Geben sie Benutzernamen, Kodierungen, Ports und Passwörter für die Verbindung zu IRC Servern an"}.
{"Erlang Jabber Server","Erlang Jabber Server"}.
{"Error","Fehler"}.
{"Example: [{\"irc.lucky.net\", \"koi8-r\", 6667, \"secret\"}, {\"vendetta.fef.net\", \"iso8859-1\", 7000}, {\"irc.sometestserver.net\", \"utf-8\"}].","Beispiel: [{\"irc.lucky.net\", \"koi8-r\", 6667, \"secret\"}, {\"vendetta.fef.net\", \"iso8859-1\", 7000}, {\"irc.sometestserver.net\", \"utf-8\"}]."}.
{"Export data of all users in the server to PIEFXIS files (XEP-0227):","Alle Benutzerdaten des Servers in PIEFXIS Dateien (XEP-0227) exportieren:"}.
{"Export data of users in a host to PIEFXIS files (XEP-0227):","Alle Benutzerdaten des Hosts in PIEFXIS Dateien (XEP-0227) exportieren:"}.
{"Family Name","Nachname"}.
{"February","Februar"}.
{"Fill in fields to search for any matching Jabber User","Felder ausfüllen, um nach passenden Jabber Benutzern zu suchen"}.
{"Fill in the form to search for any matching Jabber User (Add * to the end of field to match substring)","Füllen sie die Felder aus, um nach passenden Jabber Benutzern zu suchen (beenden sie ein Feld mit *, um auch nach Teilzeichenketten zu suchen)"}.
{"Friday","Freitag"}.
{"From ~s","Von ~s"}.
{"From","Von"}.
{"Full Name","Gesamter Name"}.
=======
{"Email","E-Mail"}.
{"Enable logging","Log-Funktion aktivieren"}.
{"Encodings","Kodierung"}.
{"End User Session","Benutzer Sitzung beenden"}.
{"Enter list of {Module, [Options]}","Geben Sie eine Liste bestehend aus {Modul, [Optionen]} ein"}.
{"Enter nickname you want to register","Geben Sie den zu registrierenden Spitznamen ein"}.
{"Enter path to backup file","Geben Sie den Pfad zur Datensicherung ein"}.
{"Enter path to jabberd14 spool dir","Geben Sie den Pfad zum jabberd14 spool Verzeichnis ein"}.
{"Enter path to jabberd14 spool file","Geben Sie den Pfad zur jabberd14 spool Datei ein"}.
{"Enter path to text file","Geben Sie den Pfad zur Textdatei ein"}.
{"Enter username and encodings you wish to use for connecting to IRC servers","Geben Sie Benutzernamen und Kodierung für die Verbindung zum IRC Server an"}.
{"Erlang Jabber Server","Erlang Jabber Server"}.
{"Example: [{\"irc.lucky.net\", \"koi8-r\"}, {\"vendetta.fef.net\", \"iso8859-1\"}].","Beispiel: [{\"irc.lucky.net\",\"koi8-r\"}, {\"vendetta.fef.net\", \"iso8859-1\"}]."}.
{"Family Name","Nachname"}.
{"February","Februar"}.
{"Fill in fields to search for any matching Jabber User","Felder ausfüllen, um nach passenden Jabber Benutzern zu suchen"}.
{"Fill in the form to search for any matching Jabber User (Add * to the end of field to match substring)","Füllen Sie die Felder aus, um nach passenden Jabber Benutzern zu suchen (beenden Sie ein Feld mit *, um auch nach Teilzeichenketten zu suchen)"}.
{"Friday","Freitag"}.
{"From ~s","Von  ~s"}.
{"From","Von"}.
{"Full Name","Ganzer Name"}.
>>>>>>> cd09381e
{"Get Number of Online Users","Anzahl der angemeldeten Benutzer abrufen"}.
{"Get Number of Registered Users","Anzahl der registrierten Benutzer abrufen"}.
{"Get User Last Login Time","letzte Anmeldezeit abrufen"}.
{"Get User Password","Benutzer Passwort abrufen"}.
{"Get User Statistics","Benutzer Statistik abrufen"}.
{"Group ","Gruppe "}.
{"Groups","Gruppen"}.
{"has been banned","wurde gebannt"}.
{"has been kicked because of an affiliation change","wurde wegen Änderung des Mitgliederstatus gekickt"}.
{"has been kicked because of a system shutdown","wurde wegen Systemabschaltung gekickt"}.
{"has been kicked because the room has been changed to members-only","wurde gekickt weil der Raum auf Nur-Mitglieder umgestellt wurde"}.
{"has been kicked","wurde gekickt"}.
{" has set the subject to: "," hat das Thema geändert auf: "}.
{"Host","Host"}.
<<<<<<< HEAD
{"If you want to specify different ports, passwords, encodings for IRC servers, fill this list with values in format '{\"irc server\", \"encoding\", port, \"password\"}'.  By default this service use \"~s\" encoding, port ~p, empty password.","Wenn sie verschiedene Ports, Passwörter und Kodierungen für IRC Server angeben wollen, erstellen sie die Liste mit folgendem Format '{\"IRC Server\", \"Kodierung\", Port, \"Passwort\"}'.  Standardmässig benutzt dieser Dienst die \"~s\" Kodierung, den Port ~p und kein Passwort."}.
{"Import Directory","Verzeichnis importieren"}.
{"Import File","Datei importieren"}.
{"Import user data from jabberd14 spool file:","Importiere Benutzer von jabberd14 Spool Datei:"}.
{"Import User from File at ","Benutzer aus dieser Datei importieren "}.
{"Import users data from a PIEFXIS file (XEP-0227):","Benutzerdaten von einer PIEFXIS Datei (XEP-0227) importieren:"}.
{"Import users data from jabberd14 spool directory:","Importiere Benutzer von jabberd14 Spool Verzeichnis:"}.
=======
{"If you want to specify different encodings for IRC servers, fill this list with values in format '{\"irc server\", \"encoding\"}'.  By default this service use \"~s\" encoding.","Wenn Sie verschiedene Kodierungen für IRC Server angeben, schreiben Sie diese im Format '{\"Irc Server\", \"Kodierung\"}'. Standardmässig benutzt der Dienst die \"~s\" Kodierung"}.
{"Import Directory","Verzeichnis importieren"}.
{"Import File","Datei importieren"}.
{"Import User from File at ","Benutzer aus dieser Datei importieren "}.
>>>>>>> cd09381e
{"Import Users from Dir at ","Benutzer vom Verzeichnis importieren "}.
{"Import Users From jabberd14 Spool Files","Importiere Benutzer von jabberd14 Spool Dateien"}.
{"Improper message type","Unzulässiger Nachrichtentyp"}.
{"Incorrect password","Falsches Passwort"}.
{"Invalid affiliation: ~s","Ungültige Mitgliedschaft: ~s"}.
{"Invalid role: ~s","Ungültige Rolle: ~s"}.
{"IP addresses","IP Addresse"}.
<<<<<<< HEAD
{"IP","IP"}.
{"IRC channel (don't put the first #)","IRC Channel (ohne dem ersten #)"}.
{"IRC server","IRC Server"}.
{"IRC settings","IRC Einstellungen"}.
{"IRC Transport","IRC Transport"}.
{"IRC username","IRC Benutzername"}.
=======
{"IRC Transport","IRC Transport"}.
>>>>>>> cd09381e
{"IRC Username","IRC Benutzername"}.
{"is now known as","ist nun bekannt als"}.
{"It is not allowed to send private messages","Es ist nicht erlaubt private Nachrichten zu senden"}.
{"It is not allowed to send private messages of type \"groupchat\"","Es ist nicht erlaubt private Nachrichten des Typs \"Gruppenchat\" zu senden"}.
{"It is not allowed to send private messages to the conference","Es ist nicht erlaubt private Nachrichten an den Raum zu schicken"}.
{"Jabber ID","Jabber ID"}.
<<<<<<< HEAD
{"Jabber ID ~s is invalid","Jabber ID ~s ist ungültig"}.
{"January","Januar"}.
{"Join IRC channel","IRC Channel beitreten"}.
{"joins the room","kommt in den Raum"}.
{"Join the IRC channel here.","Hier den IRC Channel beitreten."}.
{"Join the IRC channel in this Jabber ID: ~s","Den IRC Channel mit dieser Jabber ID beitreten: ~s"}.
=======
{"January","Januar"}.
{"Jabber ID ~s is invalid","JID ~s ist ungültig"}.
{"joins the room","kommt in den Raum"}.
>>>>>>> cd09381e
{"July","Juli"}.
{"June","Juni"}.
{"Last Activity","Letzte Aktion"}.
{"Last login","Letzte Anmeldung"}.
{"Last month","Letzter Monat"}.
{"Last year","Letztes Jahr"}.
{"leaves the room","verlässt den Raum"}.
{"Listened Ports","Aktive Ports"}.
<<<<<<< HEAD
{"Listened Ports at ","Aktive Ports bei"}.
{"List of modules to start","Liste der zu startenden Module"}.
{"Low level update script","Low level Aktualisierungsscript"}.
{"Make participants list public","Teilnehmerliste öffentlich machen"}.
{"Make room captcha protected","Raum mit Verifizierung (Captcha) versehen"}.
=======
{"Listened Ports at ","aktive Ports "}.
{"List of modules to start","Liste der zu startenden Module"}.
{"Low level update script","Low level Aktualisierungsscript"}.
{"Make participants list public","Teilnehmerliste öffentlich machen"}.
>>>>>>> cd09381e
{"Make room members-only","Raum nur für Mitglieder zugänglich machen"}.
{"Make room moderated","Raum modieriert machen"}.
{"Make room password protected","Raum passwortgeschützt machen"}.
{"Make room persistent","Raum persistent machen"}.
{"Make room public searchable","Raum öffentlich suchbar machen"}.
{"March","März"}.
<<<<<<< HEAD
{"Maximum Number of Occupants","Maximale Anzahl von Teilnehmern"}.
{"Max # of items to persist","Maximale Anzahl dauerhaft zu speichernder Einträge"}.
{"Max payload size in bytes","Maximale Nutzlastgrösse in Bytes"}.
{"May","Mai"}.
{"Membership is required to enter this room","Um diesen Raum zu betreten müssen sie Mitglied sein"}.
=======
{"Maximum Number of Occupants","maximale Anzahl von Teilnehmern"}.
{"Max # of items to persist","Maximale Anzahl dauerhaft zu speichernder Einträge"}.
{"Max payload size in bytes","Maximale Nutzlastgrösse in Bytes"}.
{"May","Mai"}.
{"Membership required to enter this room","Um diesen Raum zu betreten müssen sie Mitglied sein"}.
>>>>>>> cd09381e
{"Members:","Mitglieder:"}.
{"Memory","Speicher"}.
{"Message body","Nachrichtentext"}.
{"Middle Name","Zweiter Vorname"}.
{"Moderator privileges required","Moderatorrechte benötigt"}.
{"moderators only","ausschliesslich Moderatoren"}.
<<<<<<< HEAD
{"Modified modules","Geänderte Module"}.
{"Module","Modul"}.
{"Modules at ","Module bei "}.
=======
{"Module","Modul"}.
{"Modules at ","Module auf "}.
>>>>>>> cd09381e
{"Modules","Module"}.
{"Monday","Montag"}.
{"Name:","Name:"}.
{"Name","Vorname"}.
{"Never","Nie"}.
<<<<<<< HEAD
{"Nickname Registration at ","Registrieren des Spitznamens bei"}.
=======
{"Nickname is already in use by another occupant","Spitzname wird bereits von einem Teilnehmer genutzt"}.
{"Nickname is registered by another person","Spitzname wurde bereits von jemand anderem registriert"}.
{"Nickname Registration at ","Registrieren des Spitznamens "}.
>>>>>>> cd09381e
{"Nickname ~s does not exist in the room","Spitzname ~s existiert im Raum nicht"}.
{"Nickname","Spitzname"}.
{"No body provided for announce message","Kein Text für die Ankündigung angegeben"}.
{"No Data","Keine Daten"}.
{"Node ID","Knoten ID"}.
{"Node ","Knoten "}.
{"Node not found","Knoten nicht gefunden"}.
{"Nodes","Knoten"}.
<<<<<<< HEAD
{"No limit","Keine Begrenzung"}.
{"None","Keine"}.
{"No resource provided","Keine Ressource angegeben"}.
{"Not Found","nicht gefunden"}.
=======
{"No limit","keine Begrenzung"}.
{"None","Keine"}.
{"No resource provided","Keine Ressource angegeben"}.
>>>>>>> cd09381e
{"Notify subscribers when items are removed from the node","Abonnenten benachrichtigen, wenn Einträge vom Knoten entfernt werden"}.
{"Notify subscribers when the node configuration changes","Abonnenten benachrichtigen, wenn die Knotenkonfiguration sich ändert"}.
{"Notify subscribers when the node is deleted","Abonnenten benachrichtigen, wenn der Knoten gelöscht wird"}.
{"November","November"}.
{"Number of occupants","Anzahl der Teilnehmer"}.
{"Number of online users","Anzahl der angemeldeten Benutzer"}.
{"Number of registered users","Anzahl der registrierten Benutzer"}.
{"October","Oktober"}.
{"Offline Messages:","Offline Nachrichten:"}.
{"Offline Messages","Offline Nachrichten"}.
{"OK","OK"}.
{"Online","Angemeldet"}.
{"Online Users:","Angemeldete Benutzer:"}.
{"Online Users","Angemeldete Benutzer"}.
{"Only deliver notifications to available users","Benachrichtigungen nur an verfügbare Benutzer schicken"}.
<<<<<<< HEAD
{"Only moderators and participants are allowed to change the subject in this room","Nur Moderatoren und Mitglieder dürfen das Thema in diesem Raum ändern"}.
{"Only moderators are allowed to change the subject in this room","Nur Moderatoren dürfen das Thema in diesem Raum ändern"}.
=======
{"Only moderators and participants are allowed to change subject in this room","Nur Moderatoren und Teilnehmer dürfen das Thema in diesem Raum ändern"}.
{"Only moderators are allowed to change subject in this room","Nur Moderatoren dürfen das Thema in diesem Raum ändern"}.
>>>>>>> cd09381e
{"Only occupants are allowed to send messages to the conference","Nur Teilnehmer dürfen Nachrichten an den Raum schicken"}.
{"Only occupants are allowed to send queries to the conference","Nur Teilnehmer sind berechtig Anfragen an die Konferenz zu senden"}.
{"Only service administrators are allowed to send service messages","Nur Service Administratoren sind berechtigt, Servicenachrichten zu senden"}.
{"Options","Optionen"}.
{"Organization Name","Firmenname"}.
{"Organization Unit","Abteilung"}.
{"Outgoing s2s Connections:","Ausgehende s2s Verbindungen:"}.
{"Outgoing s2s Connections","Ausgehende s2s Verbindungen"}.
{"Outgoing s2s Servers:","Ausgehende s2s Server:"}.
{"Owner privileges required","Besitzerrechte benötigt"}.
{"Packet","Paket"}.
<<<<<<< HEAD
{"Password ~b","Passwort ~b"}.
{"Password:","Passwort:"}.
{"Password","Passwort"}.
=======
{"Password:","Passwort:"}.
{"Password","Passwort"}.
{"Password required to enter this room","Sie brauchen ein Passwort um diesen Raum zu betreten"}.
>>>>>>> cd09381e
{"Password Verification","Passwort bestätigen"}.
{"Path to Dir","Pfad zum Verzeichnis"}.
{"Path to File","Pfad zur Datei"}.
{"Pending","schwebend"}.
{"Period: ","Zeitraum: "}.
{"Persist items to storage","Einträge dauerhaft speichern"}.
{"Ping","Ping"}.
<<<<<<< HEAD
{"Please note that these options will only backup the builtin Mnesia database. If you are using the ODBC module, you also need to backup your SQL database separately.","Beachten sie, das diese Optionen nur die eingebaute Mnesia Datenbank sichert. Wenn sie das ODBC Modul verwenden müssen sie die SQL Datenbank zusätzlich manuell sichern."}.
{"Pong","Pong"}.
{"Port ~b","Port ~b"}.
{"Port","Port"}.
{"Present real Jabber IDs to","Echte Jabber IDs anzeigen für"}.
{"private, ","privat, "}.
{"Protocol","Protokoll"}.
=======
{"Pong","Pong"}.
{"Port","Port"}.
{"Present real Jabber IDs to","Echte Jabber IDs anzeigen für"}.
{"private, ","privat, "}.
>>>>>>> cd09381e
{"Publish-Subscribe","Publish-Subscribe"}.
{"PubSub subscriber request","PubSub Abonnenten Anfrage"}.
{"Queries to the conference members are not allowed in this room","Anfragen an die Teilnehmer sind in diesem Raum nicht erlaubt"}.
{"RAM and disc copy","RAM und Festplatten Kopie"}.
{"RAM copy","RAM Kopie"}.
<<<<<<< HEAD
=======
{"(Raw)","(unformatiert)"}.
>>>>>>> cd09381e
{"Raw","Unformatiert"}.
{"Really delete message of the day?","Wirklich die Nachricht des Tages löschen?"}.
{"Recipient is not in the conference room","Der Empfänger ist nicht im Raum"}.
{"Registered Users:","Registrierte Benutzer:"}.
{"Registered Users","Registrierte Benutzer"}.
{"Registration in mod_irc for ","Registrierung in mod_irc für "}.
<<<<<<< HEAD
{"Remote copy","Fernkopie"}.
{"Remove All Offline Messages","Alle Offline Nachrichten löschen"}.
{"Remove","Entfernen"}.
{"Remove User","Benutzer löschen"}.
{"Replaced by new connection","Durch neue Verbindung ersetzt"}.
{"Resources","Ressourcen"}.
=======
{"Remark that these options will only backup the builtin Mnesia database. If you are using the ODBC module, you also need to backup your SQL database separately.","Beachten sie, das diese Optionen nur die eingebaute Mnesia Datenbank sichert. Wenn sie das ODBC Modul verwenden, müssen sie die SQL Datenbank manuell sichern."}.
{"Remote copy","Fernkopie"}.
{"Remove","Entfernen"}.
{"Remove User","Benutzer löschen"}.
{"Replaced by new connection","Durch neue Verbindung ersetzt"}.
{"Resources","Resource"}.
>>>>>>> cd09381e
{"Restart","Neustart"}.
{"Restart Service","Dienst neustarten"}.
{"Restore Backup from File at ","Datenwiederherstellung aus der Datei "}.
{"Restore binary backup after next ejabberd restart (requires less memory):","Stelle binäre Sicherung beim nächsten ejabberd Neustart wieder her (benötigt weniger Speicher):"}.
{"Restore binary backup immediately:","Stelle binäre Sicherung sofort wieder her:"}.
{"Restore plain text backup immediately:","Stelle Klartext-Sicherung sofort wieder her:"}.
{"Restore","Wiederherstellung"}.
{"Room Configuration","Raum Konfiguration"}.
{"Room creation is denied by service policy","Anlegen des Raumes aufgrund der Dienstrichtlinien verweigert"}.
<<<<<<< HEAD
{"Room description","Raum Beschreibung"}.
{"Room Occupants","Teilnehmer in diesem Raum"}.
=======
>>>>>>> cd09381e
{"Room title","Raumname"}.
{"Roster groups allowed to subscribe","Kontaktlisten-Gruppen die abonnieren dürfen"}.
{"Roster","Kontaktliste"}.
{"Roster of ","Kontaktliste von "}.
<<<<<<< HEAD
{"Roster size","Kontaktlistengröße"}.
=======
{"Roster size","Kontaktlistengrösse"}.
>>>>>>> cd09381e
{"RPC Call Error","RPC Abruf-Fehler"}.
{"Running Nodes","Aktive Knoten"}.
{"~s access rule configuration","~s Zugangsregel Konfiguration"}.
{"Saturday","Samstag"}.
{"Script check","Script Überprüfung"}.
{"Search Results for ","Suchergebnisse für "}.
{"Search users in ","Benutzer suchen in "}.
{"Send announcement to all online users on all hosts","Sende Ankündigung an alle angemeldeten Benutzer auf allen Hosts"}.
{"Send announcement to all online users","Sende Ankündigung an alle angemeldeten Benutzer"}.
{"Send announcement to all users on all hosts","Sende Ankündigung an alle Benutzer auf allen Hosts"}.
{"Send announcement to all users","Sende Ankündigung an alle Benutzer"}.
{"September","September"}.
<<<<<<< HEAD
{"Server ~b","Server ~b"}.
=======
>>>>>>> cd09381e
{"Set message of the day and send to online users","Setze Nachricht des Tages und sende sie an alle angemeldeten Benutzer"}.
{"Set message of the day on all hosts and send to online users","Setze Nachricht des Tages auf allen Hosts und sende sie an alle angemeldeten Benutzer"}.
{"Shared Roster Groups","Gruppen der gemeinsamen Kontaktliste"}.
{"Show Integral Table","Vollständige Tabelle anzeigen"}.
{"Show Ordinary Table","Normale Tabelle anzeigen"}.
{"Shut Down Service","Dienst herunterfahren"}.
{"~s invites you to the room ~s","~s lädt sie in den Raum ~s ein"}.
<<<<<<< HEAD
{"Specify the access model","Geben sie das Zugangsmodell an"}.
{"Specify the publisher model","Geben sie das Publikationsmodell an"}.
=======
{"Size","Grösse"}.
{"Specified nickname is already registered","Der angegebene Name ist bereits vergeben"}.
{"Specify the access model","Geben Sie das Zugangsmodell an"}.
{"Specify the publisher model","Geben Sie das Publikationsmodell an"}.
>>>>>>> cd09381e
{"~s's Offline Messages Queue","~s's Offline Nachrichten Warteschlange"}.
{"Start","Anfang"}.
{"Start Modules at ","Starte Module bei "}.
{"Start Modules","Module starten"}.
{"Statistics of ~p","Statistiken von ~p"}.
{"Statistics","Statistik"}.
{"Stop Modules at ","Stoppe Module bei "}.
{"Stop Modules","Module stoppen"}.
{"Stopped Nodes","Inaktive Knoten"}.
{"Stop","Stop"}.
{"Storage Type","Speichertyp"}.
{"Store binary backup:","Speichere binäre Sicherung:"}.
{"Store plain text backup:","Speichere Klartext-Sicherung:"}.
{"Subject","Thema"}.
{"Submit","Senden"}.
{"Submitted","Gesendet"}.
{"Subscriber Address","Abonnenten Adresse"}.
{"Subscription","Abonnement"}.
{"Sunday","Sonntag"}.
<<<<<<< HEAD
{"That nickname is already in use by another occupant","Dieser Spitzname wird bereits von einem Teilnehmer genutzt"}.
{"That nickname is registered by another person","Dieser Spitzname wurde bereits von jemand anderem registriert"}.
{"The captcha is valid.","Die Verifizierung ist gültig."}.
{"The collections with which a node is affiliated","Sammlungen, mit denen ein Knoten verknüpft ist"}.
=======
>>>>>>> cd09381e
{"the password is","das Passwort ist"}.
{"This participant is kicked from the room because he sent an error message","Dieser Teilnehmer wurde aus dem Raum gekickt, da er eine Fehlernachricht gesendet hat"}.
{"This participant is kicked from the room because he sent an error message to another participant","Dieser Teilnehmer wurde aus dem Raum gekickt, da er eine Fehlernachricht an einen anderen Teilnehmer gesendet hat"}.
{"This participant is kicked from the room because he sent an error presence","Dieser Teilnehmer wurde aus dem Raum gekickt, da er einen fehlerhaften Status gesendet hat"}.
{"This room is not anonymous","Dieser Raum ist nicht anonym"}.
{"Thursday","Donnerstag"}.
{"Time delay","Zeitverzögerung"}.
{"Time","Zeit"}.
{"To ~s","An ~s"}.
{"To","Zu"}.
<<<<<<< HEAD
{"Traffic rate limit is exceeded","Datenratenlimit wurde überschritten"}.
=======
{"Traffic rate limit is exceeded","Datenrate ist zu hoch"}.
>>>>>>> cd09381e
{"Transactions Aborted:","Vorgänge abgebrochen:"}.
{"Transactions Committed:","Vorgänge durchgeführt:"}.
{"Transactions Logged:","Vorgänge protokolliert:"}.
{"Transactions Restarted:","Vorgänge neu gestartet:"}.
{"Tuesday","Dienstag"}.
<<<<<<< HEAD
{"Unable to generate a captcha","Konnte Verifizierung nicht erstellen"}.
{"Unauthorized","Nicht berechtigt"}.
{"Update","Aktualisieren"}.
{"Update ","Aktualisierung "}.
=======
{"Update","Aktualisieren"}.
{"Update ","Aktualisierung "}.
{"Updated modules","Aktualisierte Module"}.
>>>>>>> cd09381e
{"Update message of the day (don't send)","Aktualisiere Nachricht des Tages (nicht senden)"}.
{"Update message of the day on all hosts (don't send)","Aktualisiere Nachricht des Tages auf allen Hosts (nicht senden)"}.
{"Update plan","Aktualisierungsplan"}.
{"Update script","Aktualisierungsscript"}.
{"Uptime:","Betriebszeit:"}.
{"Use of STARTTLS required","Verwendung von STARTTLS erforderlich"}.
{"User ","Benutzer "}.
{"User","Benutzer"}.
{"User Management","Benutzer Verwaltung"}.
<<<<<<< HEAD
{"Users are not allowed to register accounts so quickly","Benutzer dürfen Konten nicht so schnell registrieren"}.
=======
{"Users are not allowed to register accounts so fast","Benutzer dürfen Konten nicht so schnell registrieren"}.
>>>>>>> cd09381e
{"Users","Benutzer"}.
{"Users Last Activity","Letzte Benutzeraktivität"}.
{"Validate","Validieren"}.
{"vCard User Search","vCard Benutzer Suche"}.
<<<<<<< HEAD
=======
{"Virtual Hosts","Virtuelle Hosts"}.
>>>>>>> cd09381e
{"Visitors are not allowed to change their nicknames in this room","Besucher dürfen in diesem Raum ihren Spitznamen nicht ändern"}.
{"Visitors are not allowed to send messages to all occupants","Besucher dürfen nicht an alle Teilnehmer Nachrichten verschicken"}.
{"Wednesday","Mittwoch"}.
{"When to send the last published item","Wann soll das letzte veröffentlichte Objekt gesendet werden"}.
{"Whether to allow subscriptions","Ob Abonnements erlaubt sind"}.
{"You have been banned from this room","Sie wurden aus diesem Raum verbannt"}.
{"You must fill in field \"Nickname\" in the form","Sie müssen das Feld \"Spitzname\" ausfüllen"}.
{"You need an x:data capable client to configure mod_irc settings","Sie benötigen einen Client, der x:data unterstützt, um die mod_irc Einstellungen zu konfigurieren"}.
{"You need an x:data capable client to configure room","Sie benötigen einen Client, der x:data unterstützt, um den Raum zu konfigurieren"}.
{"You need an x:data capable client to register nickname","Sie benötigen einen Client, der x:data unterstützt, um Ihren Spitznamen zu registrieren"}.
{"You need an x:data capable client to search","Sie benötigen einen Client, der x:data unterstützt, um suchen zu können"}.
<<<<<<< HEAD
{"Your contact offline message queue is full. The message has been discarded.","Ihre offline Kontakt Warteschlange ist voll. Die Nachricht wurde verworfen."}.
{"Your messages to ~s are being blocked. To unblock them, visit ~s","Ihre Nachrichten an ~s werden blockiert. Um dies zu ändern, besuchen sie ~s"}.
=======
{"Your contact offline message queue is full. The message has been discarded.","Ihre offline Kontakt Warteschlange ist voll. Die Nachricht wurde verworfen."}.
>>>>>>> cd09381e
<|MERGE_RESOLUTION|>--- conflicted
+++ resolved
@@ -9,22 +9,13 @@
 {"Add Jabber ID","Jabber ID hinzufügen"}.
 {"Add New","Neuen hinzufügen"}.
 {"Add User","Benutzer hinzufügen"}.
-<<<<<<< HEAD
-{"Administration of ","Administration von "}.
-=======
 {"Administration of ","Administration der "}.
->>>>>>> cd09381e
 {"Administration","Verwaltung"}.
 {"Administrator privileges required","Administratorenrechte benötigt"}.
 {"A friendly name for the node","Ein passender Name für den Knoten"}.
 {"All activity","Alle Aktivitäten"}.
-<<<<<<< HEAD
-{"Allow this Jabber ID to subscribe to this pubsub node?","Erlauben sie dieser Jabber ID das Abonnement dieses pubsub Knotens?"}.
-{"Allow users to change the subject","Erlaube Benutzern das Thema zu ändern"}.
-=======
 {"Allow this Jabber ID to subscribe to this pubsub node?","Erlauben Sie dieser JID das Abonnement dieses pubsub Knotens?"}.
 {"Allow users to change subject","Erlaube Benutzern das Thema zu ändern"}.
->>>>>>> cd09381e
 {"Allow users to query other users","Erlaube Benutzern andere Benutzer abzufragen"}.
 {"Allow users to send invites","Erlaube Benutzern Einladungen zu senden"}.
 {"Allow users to send private messages","Erlaube Benutzern private Nachrichten zu senden"}.
@@ -33,10 +24,6 @@
 {"All Users","Alle Benutzer"}.
 {"Announcements","Ankündigungen"}.
 {"anyone","jeder"}.
-<<<<<<< HEAD
-{"A password is required to enter this room","Sie brauchen ein Passwort um diesen Raum zu betreten"}.
-=======
->>>>>>> cd09381e
 {"April","April"}.
 {"August","August"}.
 {"Backup","Datensicherung"}.
@@ -49,27 +36,16 @@
 {"Change User Password","Benutzer Passwort ändern"}.
 {"Chatroom configuration modified","Chatraum Konfiguration geändert"}.
 {"Chatrooms","Chaträume"}.
-<<<<<<< HEAD
-{"Choose a username and password to register with this server","Wählen sie zum Registrieren einen Benutzernamen und ein Passwort"}.
-=======
 {"Choose a username and password to register with this server","Wählen Sie zum Registrieren einen Benutzernamen und ein Passwort"}.
->>>>>>> cd09381e
 {"Choose modules to stop","Wähle zu stoppende Module"}.
 {"Choose storage type of tables","Wähle Speichertyp der Tabellen"}.
 {"Choose whether to approve this entity's subscription.","Wähle ob dieses Abonnement bestätigt wird."}.
 {"City","Stadt"}.
 {"Commands","Befehle"}.
 {"Conference room does not exist","Konferenzraum existiert nicht"}.
-<<<<<<< HEAD
-{"Configuration","Konfiguration"}.
-{"Configuration of room ~s","Konfiguration für Raum ~s"}.
-{"Connected Resources:","Verbundene Resourcen"}.
-{"Connections parameters","Verbindungsparameter"}.
-=======
 {"Configuration for ","Konfiguration für "}.
 {"Configuration","Konfiguration"}.
 {"Connected Resources:","Verbundene Resourcen"}.
->>>>>>> cd09381e
 {"Country","Land"}.
 {"CPU Time:","CPU Zeit:"}.
 {"Database","Datenbank"}.
@@ -82,13 +58,8 @@
 {"Delete message of the day on all hosts","Lösche Nachricht des Tages auf allen Hosts"}.
 {"Delete Selected","Markiertes löschen"}.
 {"Delete User","Benutzer löschen"}.
-<<<<<<< HEAD
-{"Deliver event notifications","Versende Ereignisbenachrichtigungen"}.
-{"Deliver payloads with event notifications","Versende Nutzlast mit Ereignisbenachrichtigungen"}.
-=======
 {"Deliver event notifications","Versende Ereignisbenachrichtigung"}.
 {"Deliver payloads with event notifications","Versende Nutzlast mit Ereignis Benachrichtigung"}.
->>>>>>> cd09381e
 {"Description:","Beschreibung:"}.
 {"Disc only copy","Festplatten Kopie"}.
 {"Displayed Groups:","Angezeigte Gruppen:"}.
@@ -102,35 +73,6 @@
 {"ejabberd vCard module","ejabberd vCard Modul"}.
 {"ejabberd virtual hosts","ejabberd virtuelle Hosts"}.
 {"ejabberd Web Admin","ejabberd Web Admin"}.
-<<<<<<< HEAD
-{"Elements","Elemente"}.
-{"Email","E-Mail"}.
-{"Enable logging","Log-Funktion aktivieren"}.
-{"Encoding for server ~b","Kodierung für Server ~b"}.
-{"End User Session","Benutzer Sitzung beenden"}.
-{"Enter list of {Module, [Options]}","Geben sie eine Liste bestehend aus {Modul, [Optionen]} ein"}.
-{"Enter nickname you want to register","Geben sie den zu registrierenden Spitznamen ein"}.
-{"Enter path to backup file","Geben sie den Pfad zur Datensicherung ein"}.
-{"Enter path to jabberd14 spool dir","Geben sie den Pfad zum jabberd14 spool Verzeichnis ein"}.
-{"Enter path to jabberd14 spool file","Geben sie den Pfad zur jabberd14 spool Datei ein"}.
-{"Enter path to text file","Geben sie den Pfad zur Textdatei ein"}.
-{"Enter the text you see","Geben sie den Text den sie sehen ein"}.
-{"Enter username and encodings you wish to use for connecting to IRC servers.  Press 'Next' to get more fields to fill in.  Press 'Complete' to save settings.","Geben sie Benutzernamen und Kodierung für Verbindungen zu IRC Servern an. Drücken sie 'Mehr' um leere Felder hinzuzufügen. Drücken sie 'Beenden' um die Einstellungen zu speichern."}.
-{"Enter username, encodings, ports and passwords you wish to use for connecting to IRC servers","Geben sie Benutzernamen, Kodierungen, Ports und Passwörter für die Verbindung zu IRC Servern an"}.
-{"Erlang Jabber Server","Erlang Jabber Server"}.
-{"Error","Fehler"}.
-{"Example: [{\"irc.lucky.net\", \"koi8-r\", 6667, \"secret\"}, {\"vendetta.fef.net\", \"iso8859-1\", 7000}, {\"irc.sometestserver.net\", \"utf-8\"}].","Beispiel: [{\"irc.lucky.net\", \"koi8-r\", 6667, \"secret\"}, {\"vendetta.fef.net\", \"iso8859-1\", 7000}, {\"irc.sometestserver.net\", \"utf-8\"}]."}.
-{"Export data of all users in the server to PIEFXIS files (XEP-0227):","Alle Benutzerdaten des Servers in PIEFXIS Dateien (XEP-0227) exportieren:"}.
-{"Export data of users in a host to PIEFXIS files (XEP-0227):","Alle Benutzerdaten des Hosts in PIEFXIS Dateien (XEP-0227) exportieren:"}.
-{"Family Name","Nachname"}.
-{"February","Februar"}.
-{"Fill in fields to search for any matching Jabber User","Felder ausfüllen, um nach passenden Jabber Benutzern zu suchen"}.
-{"Fill in the form to search for any matching Jabber User (Add * to the end of field to match substring)","Füllen sie die Felder aus, um nach passenden Jabber Benutzern zu suchen (beenden sie ein Feld mit *, um auch nach Teilzeichenketten zu suchen)"}.
-{"Friday","Freitag"}.
-{"From ~s","Von ~s"}.
-{"From","Von"}.
-{"Full Name","Gesamter Name"}.
-=======
 {"Email","E-Mail"}.
 {"Enable logging","Log-Funktion aktivieren"}.
 {"Encodings","Kodierung"}.
@@ -152,7 +94,6 @@
 {"From ~s","Von  ~s"}.
 {"From","Von"}.
 {"Full Name","Ganzer Name"}.
->>>>>>> cd09381e
 {"Get Number of Online Users","Anzahl der angemeldeten Benutzer abrufen"}.
 {"Get Number of Registered Users","Anzahl der registrierten Benutzer abrufen"}.
 {"Get User Last Login Time","letzte Anmeldezeit abrufen"}.
@@ -167,20 +108,10 @@
 {"has been kicked","wurde gekickt"}.
 {" has set the subject to: "," hat das Thema geändert auf: "}.
 {"Host","Host"}.
-<<<<<<< HEAD
-{"If you want to specify different ports, passwords, encodings for IRC servers, fill this list with values in format '{\"irc server\", \"encoding\", port, \"password\"}'.  By default this service use \"~s\" encoding, port ~p, empty password.","Wenn sie verschiedene Ports, Passwörter und Kodierungen für IRC Server angeben wollen, erstellen sie die Liste mit folgendem Format '{\"IRC Server\", \"Kodierung\", Port, \"Passwort\"}'.  Standardmässig benutzt dieser Dienst die \"~s\" Kodierung, den Port ~p und kein Passwort."}.
-{"Import Directory","Verzeichnis importieren"}.
-{"Import File","Datei importieren"}.
-{"Import user data from jabberd14 spool file:","Importiere Benutzer von jabberd14 Spool Datei:"}.
-{"Import User from File at ","Benutzer aus dieser Datei importieren "}.
-{"Import users data from a PIEFXIS file (XEP-0227):","Benutzerdaten von einer PIEFXIS Datei (XEP-0227) importieren:"}.
-{"Import users data from jabberd14 spool directory:","Importiere Benutzer von jabberd14 Spool Verzeichnis:"}.
-=======
 {"If you want to specify different encodings for IRC servers, fill this list with values in format '{\"irc server\", \"encoding\"}'.  By default this service use \"~s\" encoding.","Wenn Sie verschiedene Kodierungen für IRC Server angeben, schreiben Sie diese im Format '{\"Irc Server\", \"Kodierung\"}'. Standardmässig benutzt der Dienst die \"~s\" Kodierung"}.
 {"Import Directory","Verzeichnis importieren"}.
 {"Import File","Datei importieren"}.
 {"Import User from File at ","Benutzer aus dieser Datei importieren "}.
->>>>>>> cd09381e
 {"Import Users from Dir at ","Benutzer vom Verzeichnis importieren "}.
 {"Import Users From jabberd14 Spool Files","Importiere Benutzer von jabberd14 Spool Dateien"}.
 {"Improper message type","Unzulässiger Nachrichtentyp"}.
@@ -188,34 +119,16 @@
 {"Invalid affiliation: ~s","Ungültige Mitgliedschaft: ~s"}.
 {"Invalid role: ~s","Ungültige Rolle: ~s"}.
 {"IP addresses","IP Addresse"}.
-<<<<<<< HEAD
-{"IP","IP"}.
-{"IRC channel (don't put the first #)","IRC Channel (ohne dem ersten #)"}.
-{"IRC server","IRC Server"}.
-{"IRC settings","IRC Einstellungen"}.
 {"IRC Transport","IRC Transport"}.
-{"IRC username","IRC Benutzername"}.
-=======
-{"IRC Transport","IRC Transport"}.
->>>>>>> cd09381e
 {"IRC Username","IRC Benutzername"}.
 {"is now known as","ist nun bekannt als"}.
 {"It is not allowed to send private messages","Es ist nicht erlaubt private Nachrichten zu senden"}.
 {"It is not allowed to send private messages of type \"groupchat\"","Es ist nicht erlaubt private Nachrichten des Typs \"Gruppenchat\" zu senden"}.
 {"It is not allowed to send private messages to the conference","Es ist nicht erlaubt private Nachrichten an den Raum zu schicken"}.
 {"Jabber ID","Jabber ID"}.
-<<<<<<< HEAD
-{"Jabber ID ~s is invalid","Jabber ID ~s ist ungültig"}.
-{"January","Januar"}.
-{"Join IRC channel","IRC Channel beitreten"}.
-{"joins the room","kommt in den Raum"}.
-{"Join the IRC channel here.","Hier den IRC Channel beitreten."}.
-{"Join the IRC channel in this Jabber ID: ~s","Den IRC Channel mit dieser Jabber ID beitreten: ~s"}.
-=======
 {"January","Januar"}.
 {"Jabber ID ~s is invalid","JID ~s ist ungültig"}.
 {"joins the room","kommt in den Raum"}.
->>>>>>> cd09381e
 {"July","Juli"}.
 {"June","Juni"}.
 {"Last Activity","Letzte Aktion"}.
@@ -224,63 +137,37 @@
 {"Last year","Letztes Jahr"}.
 {"leaves the room","verlässt den Raum"}.
 {"Listened Ports","Aktive Ports"}.
-<<<<<<< HEAD
-{"Listened Ports at ","Aktive Ports bei"}.
-{"List of modules to start","Liste der zu startenden Module"}.
-{"Low level update script","Low level Aktualisierungsscript"}.
-{"Make participants list public","Teilnehmerliste öffentlich machen"}.
-{"Make room captcha protected","Raum mit Verifizierung (Captcha) versehen"}.
-=======
 {"Listened Ports at ","aktive Ports "}.
 {"List of modules to start","Liste der zu startenden Module"}.
 {"Low level update script","Low level Aktualisierungsscript"}.
 {"Make participants list public","Teilnehmerliste öffentlich machen"}.
->>>>>>> cd09381e
 {"Make room members-only","Raum nur für Mitglieder zugänglich machen"}.
 {"Make room moderated","Raum modieriert machen"}.
 {"Make room password protected","Raum passwortgeschützt machen"}.
 {"Make room persistent","Raum persistent machen"}.
 {"Make room public searchable","Raum öffentlich suchbar machen"}.
 {"March","März"}.
-<<<<<<< HEAD
-{"Maximum Number of Occupants","Maximale Anzahl von Teilnehmern"}.
-{"Max # of items to persist","Maximale Anzahl dauerhaft zu speichernder Einträge"}.
-{"Max payload size in bytes","Maximale Nutzlastgrösse in Bytes"}.
-{"May","Mai"}.
-{"Membership is required to enter this room","Um diesen Raum zu betreten müssen sie Mitglied sein"}.
-=======
 {"Maximum Number of Occupants","maximale Anzahl von Teilnehmern"}.
 {"Max # of items to persist","Maximale Anzahl dauerhaft zu speichernder Einträge"}.
 {"Max payload size in bytes","Maximale Nutzlastgrösse in Bytes"}.
 {"May","Mai"}.
 {"Membership required to enter this room","Um diesen Raum zu betreten müssen sie Mitglied sein"}.
->>>>>>> cd09381e
 {"Members:","Mitglieder:"}.
 {"Memory","Speicher"}.
 {"Message body","Nachrichtentext"}.
 {"Middle Name","Zweiter Vorname"}.
 {"Moderator privileges required","Moderatorrechte benötigt"}.
 {"moderators only","ausschliesslich Moderatoren"}.
-<<<<<<< HEAD
-{"Modified modules","Geänderte Module"}.
-{"Module","Modul"}.
-{"Modules at ","Module bei "}.
-=======
 {"Module","Modul"}.
 {"Modules at ","Module auf "}.
->>>>>>> cd09381e
 {"Modules","Module"}.
 {"Monday","Montag"}.
 {"Name:","Name:"}.
 {"Name","Vorname"}.
 {"Never","Nie"}.
-<<<<<<< HEAD
-{"Nickname Registration at ","Registrieren des Spitznamens bei"}.
-=======
 {"Nickname is already in use by another occupant","Spitzname wird bereits von einem Teilnehmer genutzt"}.
 {"Nickname is registered by another person","Spitzname wurde bereits von jemand anderem registriert"}.
 {"Nickname Registration at ","Registrieren des Spitznamens "}.
->>>>>>> cd09381e
 {"Nickname ~s does not exist in the room","Spitzname ~s existiert im Raum nicht"}.
 {"Nickname","Spitzname"}.
 {"No body provided for announce message","Kein Text für die Ankündigung angegeben"}.
@@ -289,16 +176,9 @@
 {"Node ","Knoten "}.
 {"Node not found","Knoten nicht gefunden"}.
 {"Nodes","Knoten"}.
-<<<<<<< HEAD
-{"No limit","Keine Begrenzung"}.
-{"None","Keine"}.
-{"No resource provided","Keine Ressource angegeben"}.
-{"Not Found","nicht gefunden"}.
-=======
 {"No limit","keine Begrenzung"}.
 {"None","Keine"}.
 {"No resource provided","Keine Ressource angegeben"}.
->>>>>>> cd09381e
 {"Notify subscribers when items are removed from the node","Abonnenten benachrichtigen, wenn Einträge vom Knoten entfernt werden"}.
 {"Notify subscribers when the node configuration changes","Abonnenten benachrichtigen, wenn die Knotenkonfiguration sich ändert"}.
 {"Notify subscribers when the node is deleted","Abonnenten benachrichtigen, wenn der Knoten gelöscht wird"}.
@@ -314,13 +194,8 @@
 {"Online Users:","Angemeldete Benutzer:"}.
 {"Online Users","Angemeldete Benutzer"}.
 {"Only deliver notifications to available users","Benachrichtigungen nur an verfügbare Benutzer schicken"}.
-<<<<<<< HEAD
-{"Only moderators and participants are allowed to change the subject in this room","Nur Moderatoren und Mitglieder dürfen das Thema in diesem Raum ändern"}.
-{"Only moderators are allowed to change the subject in this room","Nur Moderatoren dürfen das Thema in diesem Raum ändern"}.
-=======
 {"Only moderators and participants are allowed to change subject in this room","Nur Moderatoren und Teilnehmer dürfen das Thema in diesem Raum ändern"}.
 {"Only moderators are allowed to change subject in this room","Nur Moderatoren dürfen das Thema in diesem Raum ändern"}.
->>>>>>> cd09381e
 {"Only occupants are allowed to send messages to the conference","Nur Teilnehmer dürfen Nachrichten an den Raum schicken"}.
 {"Only occupants are allowed to send queries to the conference","Nur Teilnehmer sind berechtig Anfragen an die Konferenz zu senden"}.
 {"Only service administrators are allowed to send service messages","Nur Service Administratoren sind berechtigt, Servicenachrichten zu senden"}.
@@ -332,15 +207,9 @@
 {"Outgoing s2s Servers:","Ausgehende s2s Server:"}.
 {"Owner privileges required","Besitzerrechte benötigt"}.
 {"Packet","Paket"}.
-<<<<<<< HEAD
-{"Password ~b","Passwort ~b"}.
-{"Password:","Passwort:"}.
-{"Password","Passwort"}.
-=======
 {"Password:","Passwort:"}.
 {"Password","Passwort"}.
 {"Password required to enter this room","Sie brauchen ein Passwort um diesen Raum zu betreten"}.
->>>>>>> cd09381e
 {"Password Verification","Passwort bestätigen"}.
 {"Path to Dir","Pfad zum Verzeichnis"}.
 {"Path to File","Pfad zur Datei"}.
@@ -348,50 +217,28 @@
 {"Period: ","Zeitraum: "}.
 {"Persist items to storage","Einträge dauerhaft speichern"}.
 {"Ping","Ping"}.
-<<<<<<< HEAD
-{"Please note that these options will only backup the builtin Mnesia database. If you are using the ODBC module, you also need to backup your SQL database separately.","Beachten sie, das diese Optionen nur die eingebaute Mnesia Datenbank sichert. Wenn sie das ODBC Modul verwenden müssen sie die SQL Datenbank zusätzlich manuell sichern."}.
-{"Pong","Pong"}.
-{"Port ~b","Port ~b"}.
-{"Port","Port"}.
-{"Present real Jabber IDs to","Echte Jabber IDs anzeigen für"}.
-{"private, ","privat, "}.
-{"Protocol","Protokoll"}.
-=======
 {"Pong","Pong"}.
 {"Port","Port"}.
 {"Present real Jabber IDs to","Echte Jabber IDs anzeigen für"}.
 {"private, ","privat, "}.
->>>>>>> cd09381e
 {"Publish-Subscribe","Publish-Subscribe"}.
 {"PubSub subscriber request","PubSub Abonnenten Anfrage"}.
 {"Queries to the conference members are not allowed in this room","Anfragen an die Teilnehmer sind in diesem Raum nicht erlaubt"}.
 {"RAM and disc copy","RAM und Festplatten Kopie"}.
 {"RAM copy","RAM Kopie"}.
-<<<<<<< HEAD
-=======
 {"(Raw)","(unformatiert)"}.
->>>>>>> cd09381e
 {"Raw","Unformatiert"}.
 {"Really delete message of the day?","Wirklich die Nachricht des Tages löschen?"}.
 {"Recipient is not in the conference room","Der Empfänger ist nicht im Raum"}.
 {"Registered Users:","Registrierte Benutzer:"}.
 {"Registered Users","Registrierte Benutzer"}.
 {"Registration in mod_irc for ","Registrierung in mod_irc für "}.
-<<<<<<< HEAD
-{"Remote copy","Fernkopie"}.
-{"Remove All Offline Messages","Alle Offline Nachrichten löschen"}.
-{"Remove","Entfernen"}.
-{"Remove User","Benutzer löschen"}.
-{"Replaced by new connection","Durch neue Verbindung ersetzt"}.
-{"Resources","Ressourcen"}.
-=======
 {"Remark that these options will only backup the builtin Mnesia database. If you are using the ODBC module, you also need to backup your SQL database separately.","Beachten sie, das diese Optionen nur die eingebaute Mnesia Datenbank sichert. Wenn sie das ODBC Modul verwenden, müssen sie die SQL Datenbank manuell sichern."}.
 {"Remote copy","Fernkopie"}.
 {"Remove","Entfernen"}.
 {"Remove User","Benutzer löschen"}.
 {"Replaced by new connection","Durch neue Verbindung ersetzt"}.
 {"Resources","Resource"}.
->>>>>>> cd09381e
 {"Restart","Neustart"}.
 {"Restart Service","Dienst neustarten"}.
 {"Restore Backup from File at ","Datenwiederherstellung aus der Datei "}.
@@ -401,20 +248,11 @@
 {"Restore","Wiederherstellung"}.
 {"Room Configuration","Raum Konfiguration"}.
 {"Room creation is denied by service policy","Anlegen des Raumes aufgrund der Dienstrichtlinien verweigert"}.
-<<<<<<< HEAD
-{"Room description","Raum Beschreibung"}.
-{"Room Occupants","Teilnehmer in diesem Raum"}.
-=======
->>>>>>> cd09381e
 {"Room title","Raumname"}.
 {"Roster groups allowed to subscribe","Kontaktlisten-Gruppen die abonnieren dürfen"}.
 {"Roster","Kontaktliste"}.
 {"Roster of ","Kontaktliste von "}.
-<<<<<<< HEAD
-{"Roster size","Kontaktlistengröße"}.
-=======
 {"Roster size","Kontaktlistengrösse"}.
->>>>>>> cd09381e
 {"RPC Call Error","RPC Abruf-Fehler"}.
 {"Running Nodes","Aktive Knoten"}.
 {"~s access rule configuration","~s Zugangsregel Konfiguration"}.
@@ -427,10 +265,6 @@
 {"Send announcement to all users on all hosts","Sende Ankündigung an alle Benutzer auf allen Hosts"}.
 {"Send announcement to all users","Sende Ankündigung an alle Benutzer"}.
 {"September","September"}.
-<<<<<<< HEAD
-{"Server ~b","Server ~b"}.
-=======
->>>>>>> cd09381e
 {"Set message of the day and send to online users","Setze Nachricht des Tages und sende sie an alle angemeldeten Benutzer"}.
 {"Set message of the day on all hosts and send to online users","Setze Nachricht des Tages auf allen Hosts und sende sie an alle angemeldeten Benutzer"}.
 {"Shared Roster Groups","Gruppen der gemeinsamen Kontaktliste"}.
@@ -438,15 +272,10 @@
 {"Show Ordinary Table","Normale Tabelle anzeigen"}.
 {"Shut Down Service","Dienst herunterfahren"}.
 {"~s invites you to the room ~s","~s lädt sie in den Raum ~s ein"}.
-<<<<<<< HEAD
-{"Specify the access model","Geben sie das Zugangsmodell an"}.
-{"Specify the publisher model","Geben sie das Publikationsmodell an"}.
-=======
 {"Size","Grösse"}.
 {"Specified nickname is already registered","Der angegebene Name ist bereits vergeben"}.
 {"Specify the access model","Geben Sie das Zugangsmodell an"}.
 {"Specify the publisher model","Geben Sie das Publikationsmodell an"}.
->>>>>>> cd09381e
 {"~s's Offline Messages Queue","~s's Offline Nachrichten Warteschlange"}.
 {"Start","Anfang"}.
 {"Start Modules at ","Starte Module bei "}.
@@ -466,13 +295,6 @@
 {"Subscriber Address","Abonnenten Adresse"}.
 {"Subscription","Abonnement"}.
 {"Sunday","Sonntag"}.
-<<<<<<< HEAD
-{"That nickname is already in use by another occupant","Dieser Spitzname wird bereits von einem Teilnehmer genutzt"}.
-{"That nickname is registered by another person","Dieser Spitzname wurde bereits von jemand anderem registriert"}.
-{"The captcha is valid.","Die Verifizierung ist gültig."}.
-{"The collections with which a node is affiliated","Sammlungen, mit denen ein Knoten verknüpft ist"}.
-=======
->>>>>>> cd09381e
 {"the password is","das Passwort ist"}.
 {"This participant is kicked from the room because he sent an error message","Dieser Teilnehmer wurde aus dem Raum gekickt, da er eine Fehlernachricht gesendet hat"}.
 {"This participant is kicked from the room because he sent an error message to another participant","Dieser Teilnehmer wurde aus dem Raum gekickt, da er eine Fehlernachricht an einen anderen Teilnehmer gesendet hat"}.
@@ -483,26 +305,15 @@
 {"Time","Zeit"}.
 {"To ~s","An ~s"}.
 {"To","Zu"}.
-<<<<<<< HEAD
-{"Traffic rate limit is exceeded","Datenratenlimit wurde überschritten"}.
-=======
 {"Traffic rate limit is exceeded","Datenrate ist zu hoch"}.
->>>>>>> cd09381e
 {"Transactions Aborted:","Vorgänge abgebrochen:"}.
 {"Transactions Committed:","Vorgänge durchgeführt:"}.
 {"Transactions Logged:","Vorgänge protokolliert:"}.
 {"Transactions Restarted:","Vorgänge neu gestartet:"}.
 {"Tuesday","Dienstag"}.
-<<<<<<< HEAD
-{"Unable to generate a captcha","Konnte Verifizierung nicht erstellen"}.
-{"Unauthorized","Nicht berechtigt"}.
-{"Update","Aktualisieren"}.
-{"Update ","Aktualisierung "}.
-=======
 {"Update","Aktualisieren"}.
 {"Update ","Aktualisierung "}.
 {"Updated modules","Aktualisierte Module"}.
->>>>>>> cd09381e
 {"Update message of the day (don't send)","Aktualisiere Nachricht des Tages (nicht senden)"}.
 {"Update message of the day on all hosts (don't send)","Aktualisiere Nachricht des Tages auf allen Hosts (nicht senden)"}.
 {"Update plan","Aktualisierungsplan"}.
@@ -512,19 +323,12 @@
 {"User ","Benutzer "}.
 {"User","Benutzer"}.
 {"User Management","Benutzer Verwaltung"}.
-<<<<<<< HEAD
-{"Users are not allowed to register accounts so quickly","Benutzer dürfen Konten nicht so schnell registrieren"}.
-=======
 {"Users are not allowed to register accounts so fast","Benutzer dürfen Konten nicht so schnell registrieren"}.
->>>>>>> cd09381e
 {"Users","Benutzer"}.
 {"Users Last Activity","Letzte Benutzeraktivität"}.
 {"Validate","Validieren"}.
 {"vCard User Search","vCard Benutzer Suche"}.
-<<<<<<< HEAD
-=======
 {"Virtual Hosts","Virtuelle Hosts"}.
->>>>>>> cd09381e
 {"Visitors are not allowed to change their nicknames in this room","Besucher dürfen in diesem Raum ihren Spitznamen nicht ändern"}.
 {"Visitors are not allowed to send messages to all occupants","Besucher dürfen nicht an alle Teilnehmer Nachrichten verschicken"}.
 {"Wednesday","Mittwoch"}.
@@ -536,9 +340,4 @@
 {"You need an x:data capable client to configure room","Sie benötigen einen Client, der x:data unterstützt, um den Raum zu konfigurieren"}.
 {"You need an x:data capable client to register nickname","Sie benötigen einen Client, der x:data unterstützt, um Ihren Spitznamen zu registrieren"}.
 {"You need an x:data capable client to search","Sie benötigen einen Client, der x:data unterstützt, um suchen zu können"}.
-<<<<<<< HEAD
-{"Your contact offline message queue is full. The message has been discarded.","Ihre offline Kontakt Warteschlange ist voll. Die Nachricht wurde verworfen."}.
-{"Your messages to ~s are being blocked. To unblock them, visit ~s","Ihre Nachrichten an ~s werden blockiert. Um dies zu ändern, besuchen sie ~s"}.
-=======
-{"Your contact offline message queue is full. The message has been discarded.","Ihre offline Kontakt Warteschlange ist voll. Die Nachricht wurde verworfen."}.
->>>>>>> cd09381e
+{"Your contact offline message queue is full. The message has been discarded.","Ihre offline Kontakt Warteschlange ist voll. Die Nachricht wurde verworfen."}.