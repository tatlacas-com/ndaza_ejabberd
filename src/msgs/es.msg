{"Access Configuration","Configuración de accesos"}.
{"Access Control List Configuration","Configuración de la Lista de Control de Acceso"}.
{"Access control lists","Listas de Control de Acceso"}.
{"Access Control Lists","Listas de Control de Acceso"}.
{"Access denied by service policy","Acceso denegado por la política del servicio"}.
{"Access rules","Reglas de acceso"}.
{"Access Rules","Reglas de Acceso"}.
{"Action on user","Acción en el usuario"}.
{"Add Jabber ID","Añadir Jabber ID"}.
{"Add New","Añadir nuevo"}.
{"Add User","Añadir usuario"}.
{"Administration","Administración"}.
{"Administration of ","Administración de "}.
{"Administrator privileges required","Se necesita privilegios de administrador"}.
{"A friendly name for the node","Un nombre sencillo para el nodo"}.
{"All activity","Toda la actividad"}.
{"Allow this Jabber ID to subscribe to this pubsub node?","¿Deseas permitir a este JabberID que se subscriba a este nodo PubSub?"}.
<<<<<<< HEAD
{"Allow users to change the subject","Permitir a los usuarios cambiar el asunto"}.
=======
{"Allow users to change subject","Permitir a los usuarios cambiar el asunto"}.
>>>>>>> cd09381e
{"Allow users to query other users","Permitir a los usuarios consultar a otros usuarios"}.
{"Allow users to send invites","Permitir a los usuarios enviar invitaciones"}.
{"Allow users to send private messages","Permitir a los usuarios enviar mensajes privados"}.
{"Allow visitors to change nickname","Permitir a los visitantes cambiarse el apodo"}.
{"Allow visitors to send status text in presence updates","Permitir a los visitantes enviar texto de estado en las actualizaciones de presencia"}.
{"All Users","Todos los usuarios"}.
{"Announcements","Anuncios"}.
{"anyone","cualquiera"}.
<<<<<<< HEAD
{"A password is required to enter this room","Se necesita contraseña para entrar en esta sala"}.
=======
>>>>>>> cd09381e
{"April","abril"}.
{"August","agosto"}.
{"Backup","Guardar copia de seguridad"}.
{"Backup Management","Gestión de copia de seguridad"}.
{"Backup of ","Copia de seguridad de "}.
{"Backup to File at ","Guardar copia de seguridad en fichero en "}.
{"Bad format","Mal formato"}.
{"Birthday","Cumpleaños"}.
{"Change Password","Cambiar contraseña"}.
{"Change User Password","Cambiar contraseña de usuario"}.
{"Chatroom configuration modified","Configuración de la sala modificada"}.
{"Chatrooms","Salas de charla"}.
{"Choose a username and password to register with this server","Escoge un nombre de usuario y contraseña para registrarte en este servidor"}.
{"Choose modules to stop","Selecciona módulos a detener"}.
{"Choose storage type of tables","Selecciona tipo de almacenamiento de las tablas"}.
{"Choose whether to approve this entity's subscription.","Decidir si aprobar la subscripción de esta entidad."}.
{"City","Ciudad"}.
{"Commands","Comandos"}.
{"Conference room does not exist","La sala de conferencias no existe"}.
{"Configuration","Configuración"}.
<<<<<<< HEAD
{"Configuration of room ~s","Configuración para la sala ~s"}.
{"Connected Resources:","Recursos conectados:"}.
{"Connections parameters","Parámetros de conexiones"}.
=======
{"Configuration for ","Configuración para "}.
{"Connected Resources:","Recursos conectados:"}.
>>>>>>> cd09381e
{"Country","País"}.
{"CPU Time:","Tiempo consumido de CPU:"}.
{"Database","Base de datos"}.
{"Database Tables at ","Tablas de la base de datos en "}.
{"Database Tables Configuration at ","Configuración de tablas de la base de datos en "}.
{"December","diciembre"}.
{"Default users as participants","Los usuarios son participantes por defecto"}.
{"Delete","Eliminar"}.
{"Delete message of the day","Borrar mensaje del dia"}.
{"Delete message of the day on all hosts","Borrar el mensaje del día en todos los dominios"}.
{"Delete Selected","Eliminar los seleccionados"}.
{"Delete User","Borrar usuario"}.
{"Deliver event notifications","Entregar notificaciones de eventos"}.
{"Deliver payloads with event notifications","Enviar contenidos junto con las notificaciones de eventos"}.
{"Description:","Descripción:"}.
{"Disc only copy","Copia en disco solamente"}.
{"Displayed Groups:","Mostrar grupos:"}.
{"Dump Backup to Text File at ","Exporta copia de seguridad a fichero de texto en "}.
{"Dump to Text File","Exportar a fichero de texto"}.
{"Edit Properties","Editar propiedades"}.
{"ejabberd IRC module","Módulo de IRC para ejabberd"}.
{"ejabberd MUC module","Módulo de MUC para ejabberd"}.
{"ejabberd Publish-Subscribe module","Módulo de Publicar-Subscribir de ejabberd"}.
{"ejabberd SOCKS5 Bytestreams module","Módulo SOCKS5 Bytestreams para ejabberd"}.
{"ejabberd vCard module","Módulo vCard para ejabberd"}.
{"ejabberd virtual hosts","Dominios de ejabberd"}.
{"ejabberd Web Admin","ejabberd Web Admin"}.
<<<<<<< HEAD
{"Elements","Elementos"}.
{"Email","correo"}.
{"Enable logging","Guardar históricos"}.
{"Encoding for server ~b","Codificación del servidor ~b"}.
=======
{"Email","correo"}.
{"Enable logging","Guardar históricos"}.
{"Encodings","Codificaciones"}.
>>>>>>> cd09381e
{"End User Session","Cerrar sesión de usuario"}.
{"Enter list of {Module, [Options]}","Introduce lista de {módulo, [opciones]}"}.
{"Enter nickname you want to register","Introduce el apodo que quieras registrar"}.
{"Enter path to backup file","Introduce ruta al fichero de copia de seguridad"}.
{"Enter path to jabberd14 spool dir","Introduce la ruta al directorio de jabberd14 spools"}.
{"Enter path to jabberd14 spool file","Introduce ruta al fichero jabberd14 spool"}.
{"Enter path to text file","Introduce ruta al fichero de texto"}.
<<<<<<< HEAD
{"Enter the text you see","Teclea el texto que ves"}.
{"Enter username and encodings you wish to use for connecting to IRC servers.  Press 'Next' to get more fields to fill in.  Press 'Complete' to save settings.","Introduce el nombre de usuario y codificaciones de carácteres que quieras usar al conectar en los servidores de IRC. Pulsa Siguiente para conseguir más campos en el formulario. Pulsa Completar para guardar las opciones."}.
{"Enter username, encodings, ports and passwords you wish to use for connecting to IRC servers","Introduce el nombre de usuario, codificaciones de carácteres, puertos y contraseñas que quieras usar al conectar en los servidores de IRC"}.
{"Erlang Jabber Server","Servidor Jabber en Erlang"}.
{"Error","Error"}.
{"Example: [{\"irc.lucky.net\", \"koi8-r\", 6667, \"secret\"}, {\"vendetta.fef.net\", \"iso8859-1\", 7000}, {\"irc.sometestserver.net\", \"utf-8\"}].","Ejemplo: [{\"irc.lucky.net\", \"koi8-r\", 6667, \"secret\"}, {\"vendetta.fef.net\", \"iso8859-1\", 7000}, {\"irc.sometestserver.net\", \"utf-8\"}]."}.
{"Export data of all users in the server to PIEFXIS files (XEP-0227):","Exportar datos de todos los usuarios del servidor a ficheros PIEFXIS (XEP-0227):"}.
{"Export data of users in a host to PIEFXIS files (XEP-0227):","Exportar datos de los usuarios de un dominio a ficheros PIEFXIS (XEP-0227):"}.
=======
{"Enter username and encodings you wish to use for connecting to IRC servers","Introduce el nombre de usuario y codificaciones de carácteres que quieras usar al conectar en los servidores de IRC"}.
{"Erlang Jabber Server","Servidor Jabber en Erlang"}.
{"Example: [{\"irc.lucky.net\", \"koi8-r\"}, {\"vendetta.fef.net\", \"iso8859-1\"}].","Ejemplo: [{\"irc.lucky.net\", \"koi8-r\"}, {\"vendetta.fef.net\", \"iso8859-1\"}]."}.
>>>>>>> cd09381e
{"Family Name","Apellido"}.
{"February","febrero"}.
{"Fill in fields to search for any matching Jabber User","Rellena campos para buscar usuarios Jabber que concuerden"}.
{"Fill in the form to search for any matching Jabber User (Add * to the end of field to match substring)","Rellena el formulario para buscar usuarios Jabber. Añade * al final de un campo para buscar subcadenas."}.
{"Friday","viernes"}.
{"From","De"}.
{"From ~s","De ~s"}.
{"Full Name","Nombre completo"}.
{"Get Number of Online Users","Ver número de usuarios conectados"}.
{"Get Number of Registered Users","Ver número de usuarios registrados"}.
{"Get User Last Login Time","Ver fecha de la última conexión de usuario"}.
{"Get User Password","Ver contraseña de usuario"}.
{"Get User Statistics","Ver estadísticas de usuario"}.
{"Group ","Grupo "}.
{"Groups","Grupos"}.
{"has been banned","ha sido bloqueado"}.
{"has been kicked because of an affiliation change","ha sido expulsado por un cambio de su afiliación"}.
{"has been kicked because of a system shutdown","ha sido expulsado porque el sistema se va a detener"}.
{"has been kicked because the room has been changed to members-only","ha sido expulsado porque la sala es ahora solo para miembros"}.
{"has been kicked","ha sido expulsado"}.
{" has set the subject to: "," ha puesto el asunto: "}.
{"Host","Dominio"}.
<<<<<<< HEAD
{"If you want to specify different ports, passwords, encodings for IRC servers, fill this list with values in format '{\"irc server\", \"encoding\", port, \"password\"}'.  By default this service use \"~s\" encoding, port ~p, empty password.","Si quieres especificar distintos codificaciones de carácteres, contraseñas o puertos para cada servidor IRC rellena esta lista con valores en el formato '{\"servidor irc\", \"codificación\", \"puerto\", \"contrasela\"}'.  Este servicio usa por defecto la codificación \"~s\", puerto ~p, sin contraseña."}.
{"Import Directory","Importar directorio"}.
{"Import File","Importar fichero"}.
{"Import user data from jabberd14 spool file:","Importar usuario de fichero spool de jabberd14:"}.
{"Import User from File at ","Importa usuario desde fichero en "}.
{"Import users data from a PIEFXIS file (XEP-0227):","Importar usuarios desde un fichero PIEFXIS (XEP-0227):"}.
{"Import users data from jabberd14 spool directory:","Importar usuarios del directorio spool de jabberd14:"}.
=======
{"If you want to specify different encodings for IRC servers, fill this list with values in format '{\"irc server\", \"encoding\"}'.  By default this service use \"~s\" encoding.","Si quieres especificar codificaciones de carácteres distintos para cada servidor IRC rellena esta lista con valores en el formato '{\"servidor irc\", \"codificación\"}'.  Este servicio usa por defecto la codificación \"~s\"."}.
{"Import Directory","Importar directorio"}.
{"Import File","Importar fichero"}.
{"Import User from File at ","Importa usuario desde fichero en "}.
>>>>>>> cd09381e
{"Import Users from Dir at ","Importar usuarios desde el directorio en "}.
{"Import Users From jabberd14 Spool Files","Importar usuarios de ficheros spool de jabberd-1.4"}.
{"Improper message type","Tipo de mensaje incorrecto"}.
{"Incorrect password","Contraseña incorrecta"}.
{"Invalid affiliation: ~s","Afiliación no válida: ~s"}.
{"Invalid role: ~s","Rol no válido: ~s"}.
{"IP addresses","Direcciones IP"}.
<<<<<<< HEAD
{"IP","IP"}.
{"IRC channel (don't put the first #)","Canal IRC (no pongas el # del principio)"}.
{"IRC server","Servidor IRC"}.
{"IRC settings","Opciones de IRC"}.
{"IRC Transport","Transporte de IRC"}.
{"IRC username","Nombre de usuario en IRC"}.
=======
{"IRC Transport","Transporte de IRC"}.
>>>>>>> cd09381e
{"IRC Username","Nombre de usuario en IRC"}.
{"is now known as","se cambia el nombre a"}.
{"It is not allowed to send private messages","No está permitido enviar mensajes privados"}.
{"It is not allowed to send private messages of type \"groupchat\"","No está permitido enviar mensajes privados del tipo \"groupchat\""}.
{"It is not allowed to send private messages to the conference","Impedir el envio de mensajes privados a la sala"}.
{"Jabber ID","Jabber ID"}.
<<<<<<< HEAD
{"Jabber ID ~s is invalid","El Jabber ID ~s no es válido"}.
{"January","enero"}.
{"Join IRC channel","Entrar en canal IRC"}.
{"joins the room","entra en la sala"}.
{"Join the IRC channel here.","Entrar en el canal de IRC aquí"}.
{"Join the IRC channel in this Jabber ID: ~s","Entra en el canal de IRC en esta dirección Jabber: ~s"}.
=======
{"January","enero"}.
{"Jabber ID ~s is invalid","El JID ~s no es válido"}.
{"joins the room","entra en la sala"}.
>>>>>>> cd09381e
{"July","julio"}.
{"June","junio"}.
{"Last Activity","Última actividad"}.
{"Last login","Última conexión"}.
{"Last month","Último mes"}.
{"Last year","Último año"}.
{"leaves the room","sale de la sala"}.
{"Listened Ports at ","Puertos de escucha en "}.
{"Listened Ports","Puertos de escucha"}.
{"List of modules to start","Lista de módulos a iniciar"}.
{"Low level update script","Script de actualización a bajo nivel"}.
{"Make participants list public","La lista de participantes es pública"}.
<<<<<<< HEAD
{"Make room captcha protected","Proteger la sala con captcha"}.
=======
>>>>>>> cd09381e
{"Make room members-only","Sala sólo para miembros"}.
{"Make room moderated","Sala moderada"}.
{"Make room password protected","Proteger la sala con contraseña"}.
{"Make room persistent","Sala permanente"}.
{"Make room public searchable","Sala públicamente visible"}.
{"March","marzo"}.
{"Maximum Number of Occupants","Número máximo de ocupantes"}.
{"Max # of items to persist","Máximo # de elementos que persisten"}.
{"Max payload size in bytes","Máximo tamaño del contenido en bytes"}.
{"May","mayo"}.
<<<<<<< HEAD
{"Membership is required to enter this room","Necesitas ser miembro de esta sala para poder entrar"}.
=======
{"Membership required to enter this room","Necesitas ser miembro de esta sala para poder entrar"}.
>>>>>>> cd09381e
{"Members:","Miembros:"}.
{"Memory","Memoria"}.
{"Message body","Cuerpo del mensaje"}.
{"Middle Name","Segundo nombre"}.
{"Moderator privileges required","Se necesita privilegios de moderador"}.
{"moderators only","solo moderadores"}.
<<<<<<< HEAD
{"Modified modules","Módulos modificados"}.
=======
>>>>>>> cd09381e
{"Module","Módulo"}.
{"Modules at ","Módulos en "}.
{"Modules","Módulos"}.
{"Monday","lunes"}.
{"Name:","Nombre:"}.
{"Name","Nombre"}.
{"Never","Nunca"}.
{"Nickname","Apodo"}.
<<<<<<< HEAD
=======
{"Nickname is already in use by another occupant","El apodo ya está siendo usado por otro ocupante"}.
{"Nickname is registered by another person","El apodo ya está registrado por otra persona"}.
>>>>>>> cd09381e
{"Nickname Registration at ","Registro del apodo en "}.
{"Nickname ~s does not exist in the room","El apodo ~s no existe en la sala"}.
{"No body provided for announce message","No se ha proporcionado cuerpo de mensaje para el anuncio"}.
{"No Data","Sin datos"}.
{"Node ID","Nodo ID"}.
{"Node ","Nodo "}.
{"Node not found","Nodo no encontrado"}.
{"Nodes","Nodos"}.
{"No limit","Sin límite"}.
{"None","Ninguno"}.
{"No resource provided","No se ha proporcionado recurso"}.
<<<<<<< HEAD
{"Not Found","No encontrado"}.
=======
>>>>>>> cd09381e
{"Notify subscribers when items are removed from the node","Notificar subscriptores cuando los elementos se borran del nodo"}.
{"Notify subscribers when the node configuration changes","Notificar subscriptores cuando cambia la configuración del nodo"}.
{"Notify subscribers when the node is deleted","Notificar subscriptores cuando el nodo se borra"}.
{"November","noviembre"}.
{"Number of occupants","Número de ocupantes"}.
{"Number of online users","Número de usuarios conectados"}.
{"Number of registered users","Número de usuarios registrados"}.
{"October","octubre"}.
{"Offline Messages:","Mensajes diferidos:"}.
{"Offline Messages","Mensajes diferidos"}.
{"OK","Aceptar"}.
{"Online","Conectado"}.
{"Online Users:","Usuarios conectados:"}.
{"Online Users","Usuarios conectados"}.
{"Only deliver notifications to available users","Solo enviar notificaciones a los usuarios disponibles"}.
<<<<<<< HEAD
{"Only moderators and participants are allowed to change the subject in this room","Solo los moderadores y participantes pueden cambiar el asunto de esta sala"}.
{"Only moderators are allowed to change the subject in this room","Solo los moderadores pueden cambiar el asunto de esta sala"}.
=======
{"Only moderators and participants are allowed to change subject in this room","Solo los moderadores y participantes pueden cambiar el asunto de esta sala"}.
{"Only moderators are allowed to change subject in this room","Solo los moderadores pueden cambiar el asunto de esta sala"}.
>>>>>>> cd09381e
{"Only occupants are allowed to send messages to the conference","Solo los ocupantes pueden enviar mensajes a la sala"}.
{"Only occupants are allowed to send queries to the conference","Solo los ocupantes pueden enviar solicitudes a la sala"}.
{"Only service administrators are allowed to send service messages","Solo los administradores del servicio tienen permiso para enviar mensajes de servicio"}.
{"Options","Opciones"}.
{"Organization Name","Nombre de la organización"}.
{"Organization Unit","Unidad de la organización"}.
{"Outgoing s2s Connections:","Conexiones S2S salientes:"}.
{"Outgoing s2s Connections","Conexiones S2S salientes"}.
{"Outgoing s2s Servers:","Servidores S2S salientes:"}.
{"Owner privileges required","Se requieren privilegios de propietario de la sala"}.
{"Packet","Paquete"}.
<<<<<<< HEAD
{"Password ~b","Contraseña ~b"}.
{"Password:","Contraseña:"}.
{"Password","Contraseña"}.
=======
{"Password:","Contraseña:"}.
{"Password","Contraseña"}.
{"Password required to enter this room","Se necesita contraseña para entrar en esta sala"}.
>>>>>>> cd09381e
{"Password Verification","Verificación de la contraseña"}.
{"Path to Dir","Ruta al directorio"}.
{"Path to File","Ruta al fichero"}.
{"Pending","Pendiente"}.
{"Period: ","Periodo: "}.
{"Persist items to storage","Persistir elementos al almacenar"}.
{"Ping","Ping"}.
<<<<<<< HEAD
{"Please note that these options will only backup the builtin Mnesia database. If you are using the ODBC module, you also need to backup your SQL database separately.","Ten en cuenta que estas opciones solo harán copia de seguridad de la base de datos Mnesia embebida. Si estás usando ODBC tendrás que hacer también copia de seguridad de tu base de datos SQL."}.
{"Pong","Pong"}.
{"Port ~b","Puerto ~b"}.
{"Port","Puerto"}.
{"Present real Jabber IDs to","Los Jabber ID reales pueden verlos"}.
{"private, ","privado"}.
{"Protocol","Protocolo"}.
=======
{"Pong","Pong"}.
{"Port","Puerto"}.
{"Present real Jabber IDs to","Los JID reales pueden verlos"}.
{"private, ","privado"}.
>>>>>>> cd09381e
{"Publish-Subscribe","Servicio de Publicar-Subscribir"}.
{"PubSub subscriber request","Petición de subscriptor de PubSub"}.
{"Queries to the conference members are not allowed in this room","En esta sala no se permiten solicitudes a los miembros de la sala"}.
{"RAM and disc copy","Copia en RAM y disco"}.
{"RAM copy","Copia en RAM"}.
<<<<<<< HEAD
=======
{"(Raw)","(crudo)"}.
>>>>>>> cd09381e
{"Raw","Crudo"}.
{"Really delete message of the day?","¿Está seguro de quere borrar el mensaje del dia?"}.
{"Recipient is not in the conference room","El receptor no está en la sala de conferencia"}.
{"Registered Users:","Usuarios registrados:"}.
{"Registered Users","Usuarios registrados"}.
{"Registration in mod_irc for ","Registro en mod_irc para"}.
<<<<<<< HEAD
{"Remote copy","Copia remota"}.
{"Remove All Offline Messages","Borrar todos los mensajes diferidos"}.
=======
{"Remark that these options will only backup the builtin Mnesia database. If you are using the ODBC module, you also need to backup your SQL database separately.","Ten en cuenta que estas opciones solo harán copia de seguridad de la base de datos Mnesia embebida. Si estás usando ODBC tendrás que hacer también copia de seguridad de tu base de datos SQL."}.
{"Remote copy","Copia remota"}.
>>>>>>> cd09381e
{"Remove","Borrar"}.
{"Remove User","Eliminar usuario"}.
{"Replaced by new connection","Reemplazado por una nueva conexión"}.
{"Resources","Recursos"}.
{"Restart","Reiniciar"}.
{"Restart Service","Reiniciar el servicio"}.
{"Restore Backup from File at ","Restaura copia de seguridad desde el fichero en "}.
{"Restore binary backup after next ejabberd restart (requires less memory):","Restaurar copia de seguridad binaria en el siguiente reinicio de ejabberd (requiere menos memoria que si instantánea):"}.
{"Restore binary backup immediately:","Restaurar inmediatamente copia de seguridad binaria:"}.
{"Restore plain text backup immediately:","Restaurar copias de seguridad de texto plano inmediatamente:"}.
{"Restore","Restaurar"}.
{"Room Configuration","Configuración de la sala"}.
{"Room creation is denied by service policy","Se te ha denegado crear la sala por política del servicio"}.
<<<<<<< HEAD
{"Room description","Descripción de la sala"}.
{"Room Occupants","Ocupantes de la sala"}.
=======
>>>>>>> cd09381e
{"Room title","Título de la sala"}.
{"Roster groups allowed to subscribe","Grupos de contactos que pueden suscribirse"}.
{"Roster","Lista de contactos"}.
{"Roster of ","Lista de contactos de "}.
{"Roster size","Tamaño de la lista de contactos"}.
{"RPC Call Error","Error en la llamada RPC"}.
{"Running Nodes","Nodos funcionando"}.
{"~s access rule configuration","Configuración de las Regla de Acceso ~s"}.
{"Saturday","sábado"}.
{"Script check","Comprobación de script"}.
{"Search Results for ","Buscar resultados por "}.
{"Search users in ","Buscar usuarios en "}.
{"Send announcement to all online users","Enviar anuncio a todos los usuarios conectados"}.
{"Send announcement to all online users on all hosts","Enviar anuncio a todos los usuarios conectados en todos los dominios"}.
{"Send announcement to all users","Enviar anuncio a todos los usuarios"}.
{"Send announcement to all users on all hosts","Enviar anuncio a todos los usuarios en todos los dominios"}.
{"September","septiembre"}.
<<<<<<< HEAD
{"Server ~b","Servidor ~b"}.
=======
>>>>>>> cd09381e
{"Set message of the day and send to online users","Poner mensaje del dia y enviar a todos los usuarios conectados"}.
{"Set message of the day on all hosts and send to online users","Poner mensaje del día en todos los dominios y enviar a los usuarios conectados"}.
{"Shared Roster Groups","Grupos Compartidos"}.
{"Show Integral Table","Mostrar Tabla Integral"}.
{"Show Ordinary Table","Mostrar Tabla Ordinaria"}.
{"Shut Down Service","Detener el servicio"}.
{"~s invites you to the room ~s","~s te invita a la sala ~s"}.
<<<<<<< HEAD
=======
{"Size","Tamaño"}.
{"Specified nickname is already registered","El apodo especificado ya está registrado, tendrás que buscar otro"}.
>>>>>>> cd09381e
{"Specify the access model","Especifica el modelo de acceso"}.
{"Specify the publisher model","Especificar el modelo del publicante"}.
{"~s's Offline Messages Queue","Cola de mensajes diferidos de ~s"}.
{"Start","Iniciar"}.
{"Start Modules at ","Iniciar módulos en "}.
{"Start Modules","Iniciar módulos"}.
{"Statistics","Estadísticas"}.
{"Statistics of ~p","Estadísticas de ~p"}.
{"Stop","Detener"}.
{"Stop Modules at ","Detener módulos en "}.
{"Stop Modules","Detener módulos"}.
{"Stopped Nodes","Nodos detenidos"}.
{"Storage Type","Tipo de almacenamiento"}.
{"Store binary backup:","Guardar copia de seguridad binaria:"}.
{"Store plain text backup:","Guardar copia de seguridad en texto plano:"}.
{"Subject","Asunto"}.
{"Submit","Enviar"}.
{"Submitted","Enviado"}.
{"Subscriber Address","Dirección del subscriptor"}.
{"Subscription","Subscripción"}.
{"Sunday","domingo"}.
<<<<<<< HEAD
{"That nickname is already in use by another occupant","Ese apodo ya está siendo usado por otro ocupante"}.
{"That nickname is registered by another person","El apodo ya está registrado por otra persona"}.
{"The captcha is valid.","El captcha es válido."}.
{"The collections with which a node is affiliated","Las colecciones a las que un nodo está afiliado"}.
=======
>>>>>>> cd09381e
{"the password is","la contraseña es"}.
{"This participant is kicked from the room because he sent an error message","Este participante ha sido expulsado de la sala porque envió un mensaje de error"}.
{"This participant is kicked from the room because he sent an error message to another participant","Este participante ha sido expulsado de la sala porque envió un mensaje de error a otro participante"}.
{"This participant is kicked from the room because he sent an error presence","Este participante ha sido expulsado de la sala porque envió una presencia de error"}.
{"This room is not anonymous","Sala no anónima"}.
{"Thursday","jueves"}.
{"Time delay","Retraso temporal"}.
{"Time","Fecha"}.
{"To","Para"}.
{"To ~s","A ~s"}.
{"Traffic rate limit is exceeded","Se ha exedido el límite de tráfico"}.
{"Transactions Aborted:","Transacciones abortadas:"}.
{"Transactions Committed:","Transacciones finalizadas:"}.
{"Transactions Logged:","Transacciones registradas:"}.
{"Transactions Restarted:","Transacciones reiniciadas:"}.
{"Tuesday","martes"}.
<<<<<<< HEAD
{"Unable to generate a captcha","No se pudo generar un captcha."}.
{"Unauthorized","No autorizado"}.
{"Update ","Actualizar "}.
{"Update","Actualizar"}.
=======
{"Update ","Actualizar "}.
{"Update","Actualizar"}.
{"Updated modules","Módulos actualizados"}.
>>>>>>> cd09381e
{"Update message of the day (don't send)","Actualizar mensaje del dia, pero no enviarlo"}.
{"Update message of the day on all hosts (don't send)","Actualizar el mensaje del día en todos los dominos (pero no enviarlo)"}.
{"Update plan","Plan de actualización"}.
{"Update script","Script de actualización"}.
{"Uptime:","Tiempo desde el inicio:"}.
{"Use of STARTTLS required","Es obligatorio usar STARTTLS"}.
{"User Management","Administración de usuarios"}.
<<<<<<< HEAD
{"Users are not allowed to register accounts so quickly","Los usuarios no tienen permitido crear cuentas con tanta rapidez"}.
=======
{"Users are not allowed to register accounts so fast","Los usuarios no tienen permitido crear cuentas con tanta rapidez"}.
>>>>>>> cd09381e
{"Users Last Activity","Última actividad de los usuarios"}.
{"Users","Usuarios"}.
{"User ","Usuario "}.
{"User","Usuario"}.
{"Validate","Validar"}.
{"vCard User Search","Buscar vCard de usuario"}.
<<<<<<< HEAD
=======
{"Virtual Hosts","Dominios"}.
>>>>>>> cd09381e
{"Visitors are not allowed to change their nicknames in this room","Los visitantes no tienen permitido cambiar sus apodos en esta sala"}.
{"Visitors are not allowed to send messages to all occupants","Los visitantes no pueden enviar mensajes a todos los ocupantes"}.
{"Wednesday","miércoles"}.
{"When to send the last published item","Cuando enviar el último elemento publicado"}.
{"Whether to allow subscriptions","Permitir subscripciones"}.
{"You have been banned from this room","Has sido bloqueado en esta sala"}.
{"You must fill in field \"Nickname\" in the form","Debes rellenar el campo \"Apodo\" en el formulario"}.
{"You need an x:data capable client to configure mod_irc settings","Necesitas un cliente con soporte de x:data para configurar las opciones de mod_irc"}.
{"You need an x:data capable client to configure room","Necesitas un cliente con soporte de x:data para configurar la sala"}.
{"You need an x:data capable client to register nickname","Necesitas un cliente con soporte de x:data para poder registrar el apodo"}.
{"You need an x:data capable client to search","Necesitas un cliente con soporte de x:data para poder buscar"}.
<<<<<<< HEAD
{"Your contact offline message queue is full. The message has been discarded.","Tu cola de mensajes diferidos de contactos está llena. El mensaje se ha descartado."}.
{"Your messages to ~s are being blocked. To unblock them, visit ~s","Tus mensajes a ~s están siendo bloqueados. Para desbloquearlos, visita ~s"}.
=======
{"Your contact offline message queue is full. The message has been discarded.","Tu cola de mensajes diferidos de contactos está llena. El mensaje se ha descartado."}.
>>>>>>> cd09381e
<|MERGE_RESOLUTION|>--- conflicted
+++ resolved
@@ -15,11 +15,7 @@
 {"A friendly name for the node","Un nombre sencillo para el nodo"}.
 {"All activity","Toda la actividad"}.
 {"Allow this Jabber ID to subscribe to this pubsub node?","¿Deseas permitir a este JabberID que se subscriba a este nodo PubSub?"}.
-<<<<<<< HEAD
-{"Allow users to change the subject","Permitir a los usuarios cambiar el asunto"}.
-=======
 {"Allow users to change subject","Permitir a los usuarios cambiar el asunto"}.
->>>>>>> cd09381e
 {"Allow users to query other users","Permitir a los usuarios consultar a otros usuarios"}.
 {"Allow users to send invites","Permitir a los usuarios enviar invitaciones"}.
 {"Allow users to send private messages","Permitir a los usuarios enviar mensajes privados"}.
@@ -28,10 +24,6 @@
 {"All Users","Todos los usuarios"}.
 {"Announcements","Anuncios"}.
 {"anyone","cualquiera"}.
-<<<<<<< HEAD
-{"A password is required to enter this room","Se necesita contraseña para entrar en esta sala"}.
-=======
->>>>>>> cd09381e
 {"April","abril"}.
 {"August","agosto"}.
 {"Backup","Guardar copia de seguridad"}.
@@ -52,14 +44,8 @@
 {"Commands","Comandos"}.
 {"Conference room does not exist","La sala de conferencias no existe"}.
 {"Configuration","Configuración"}.
-<<<<<<< HEAD
-{"Configuration of room ~s","Configuración para la sala ~s"}.
-{"Connected Resources:","Recursos conectados:"}.
-{"Connections parameters","Parámetros de conexiones"}.
-=======
 {"Configuration for ","Configuración para "}.
 {"Connected Resources:","Recursos conectados:"}.
->>>>>>> cd09381e
 {"Country","País"}.
 {"CPU Time:","Tiempo consumido de CPU:"}.
 {"Database","Base de datos"}.
@@ -87,16 +73,9 @@
 {"ejabberd vCard module","Módulo vCard para ejabberd"}.
 {"ejabberd virtual hosts","Dominios de ejabberd"}.
 {"ejabberd Web Admin","ejabberd Web Admin"}.
-<<<<<<< HEAD
-{"Elements","Elementos"}.
-{"Email","correo"}.
-{"Enable logging","Guardar históricos"}.
-{"Encoding for server ~b","Codificación del servidor ~b"}.
-=======
 {"Email","correo"}.
 {"Enable logging","Guardar históricos"}.
 {"Encodings","Codificaciones"}.
->>>>>>> cd09381e
 {"End User Session","Cerrar sesión de usuario"}.
 {"Enter list of {Module, [Options]}","Introduce lista de {módulo, [opciones]}"}.
 {"Enter nickname you want to register","Introduce el apodo que quieras registrar"}.
@@ -104,20 +83,9 @@
 {"Enter path to jabberd14 spool dir","Introduce la ruta al directorio de jabberd14 spools"}.
 {"Enter path to jabberd14 spool file","Introduce ruta al fichero jabberd14 spool"}.
 {"Enter path to text file","Introduce ruta al fichero de texto"}.
-<<<<<<< HEAD
-{"Enter the text you see","Teclea el texto que ves"}.
-{"Enter username and encodings you wish to use for connecting to IRC servers.  Press 'Next' to get more fields to fill in.  Press 'Complete' to save settings.","Introduce el nombre de usuario y codificaciones de carácteres que quieras usar al conectar en los servidores de IRC. Pulsa Siguiente para conseguir más campos en el formulario. Pulsa Completar para guardar las opciones."}.
-{"Enter username, encodings, ports and passwords you wish to use for connecting to IRC servers","Introduce el nombre de usuario, codificaciones de carácteres, puertos y contraseñas que quieras usar al conectar en los servidores de IRC"}.
-{"Erlang Jabber Server","Servidor Jabber en Erlang"}.
-{"Error","Error"}.
-{"Example: [{\"irc.lucky.net\", \"koi8-r\", 6667, \"secret\"}, {\"vendetta.fef.net\", \"iso8859-1\", 7000}, {\"irc.sometestserver.net\", \"utf-8\"}].","Ejemplo: [{\"irc.lucky.net\", \"koi8-r\", 6667, \"secret\"}, {\"vendetta.fef.net\", \"iso8859-1\", 7000}, {\"irc.sometestserver.net\", \"utf-8\"}]."}.
-{"Export data of all users in the server to PIEFXIS files (XEP-0227):","Exportar datos de todos los usuarios del servidor a ficheros PIEFXIS (XEP-0227):"}.
-{"Export data of users in a host to PIEFXIS files (XEP-0227):","Exportar datos de los usuarios de un dominio a ficheros PIEFXIS (XEP-0227):"}.
-=======
 {"Enter username and encodings you wish to use for connecting to IRC servers","Introduce el nombre de usuario y codificaciones de carácteres que quieras usar al conectar en los servidores de IRC"}.
 {"Erlang Jabber Server","Servidor Jabber en Erlang"}.
 {"Example: [{\"irc.lucky.net\", \"koi8-r\"}, {\"vendetta.fef.net\", \"iso8859-1\"}].","Ejemplo: [{\"irc.lucky.net\", \"koi8-r\"}, {\"vendetta.fef.net\", \"iso8859-1\"}]."}.
->>>>>>> cd09381e
 {"Family Name","Apellido"}.
 {"February","febrero"}.
 {"Fill in fields to search for any matching Jabber User","Rellena campos para buscar usuarios Jabber que concuerden"}.
@@ -140,20 +108,10 @@
 {"has been kicked","ha sido expulsado"}.
 {" has set the subject to: "," ha puesto el asunto: "}.
 {"Host","Dominio"}.
-<<<<<<< HEAD
-{"If you want to specify different ports, passwords, encodings for IRC servers, fill this list with values in format '{\"irc server\", \"encoding\", port, \"password\"}'.  By default this service use \"~s\" encoding, port ~p, empty password.","Si quieres especificar distintos codificaciones de carácteres, contraseñas o puertos para cada servidor IRC rellena esta lista con valores en el formato '{\"servidor irc\", \"codificación\", \"puerto\", \"contrasela\"}'.  Este servicio usa por defecto la codificación \"~s\", puerto ~p, sin contraseña."}.
-{"Import Directory","Importar directorio"}.
-{"Import File","Importar fichero"}.
-{"Import user data from jabberd14 spool file:","Importar usuario de fichero spool de jabberd14:"}.
-{"Import User from File at ","Importa usuario desde fichero en "}.
-{"Import users data from a PIEFXIS file (XEP-0227):","Importar usuarios desde un fichero PIEFXIS (XEP-0227):"}.
-{"Import users data from jabberd14 spool directory:","Importar usuarios del directorio spool de jabberd14:"}.
-=======
 {"If you want to specify different encodings for IRC servers, fill this list with values in format '{\"irc server\", \"encoding\"}'.  By default this service use \"~s\" encoding.","Si quieres especificar codificaciones de carácteres distintos para cada servidor IRC rellena esta lista con valores en el formato '{\"servidor irc\", \"codificación\"}'.  Este servicio usa por defecto la codificación \"~s\"."}.
 {"Import Directory","Importar directorio"}.
 {"Import File","Importar fichero"}.
 {"Import User from File at ","Importa usuario desde fichero en "}.
->>>>>>> cd09381e
 {"Import Users from Dir at ","Importar usuarios desde el directorio en "}.
 {"Import Users From jabberd14 Spool Files","Importar usuarios de ficheros spool de jabberd-1.4"}.
 {"Improper message type","Tipo de mensaje incorrecto"}.
@@ -161,34 +119,16 @@
 {"Invalid affiliation: ~s","Afiliación no válida: ~s"}.
 {"Invalid role: ~s","Rol no válido: ~s"}.
 {"IP addresses","Direcciones IP"}.
-<<<<<<< HEAD
-{"IP","IP"}.
-{"IRC channel (don't put the first #)","Canal IRC (no pongas el # del principio)"}.
-{"IRC server","Servidor IRC"}.
-{"IRC settings","Opciones de IRC"}.
 {"IRC Transport","Transporte de IRC"}.
-{"IRC username","Nombre de usuario en IRC"}.
-=======
-{"IRC Transport","Transporte de IRC"}.
->>>>>>> cd09381e
 {"IRC Username","Nombre de usuario en IRC"}.
 {"is now known as","se cambia el nombre a"}.
 {"It is not allowed to send private messages","No está permitido enviar mensajes privados"}.
 {"It is not allowed to send private messages of type \"groupchat\"","No está permitido enviar mensajes privados del tipo \"groupchat\""}.
 {"It is not allowed to send private messages to the conference","Impedir el envio de mensajes privados a la sala"}.
 {"Jabber ID","Jabber ID"}.
-<<<<<<< HEAD
-{"Jabber ID ~s is invalid","El Jabber ID ~s no es válido"}.
-{"January","enero"}.
-{"Join IRC channel","Entrar en canal IRC"}.
-{"joins the room","entra en la sala"}.
-{"Join the IRC channel here.","Entrar en el canal de IRC aquí"}.
-{"Join the IRC channel in this Jabber ID: ~s","Entra en el canal de IRC en esta dirección Jabber: ~s"}.
-=======
 {"January","enero"}.
 {"Jabber ID ~s is invalid","El JID ~s no es válido"}.
 {"joins the room","entra en la sala"}.
->>>>>>> cd09381e
 {"July","julio"}.
 {"June","junio"}.
 {"Last Activity","Última actividad"}.
@@ -201,10 +141,6 @@
 {"List of modules to start","Lista de módulos a iniciar"}.
 {"Low level update script","Script de actualización a bajo nivel"}.
 {"Make participants list public","La lista de participantes es pública"}.
-<<<<<<< HEAD
-{"Make room captcha protected","Proteger la sala con captcha"}.
-=======
->>>>>>> cd09381e
 {"Make room members-only","Sala sólo para miembros"}.
 {"Make room moderated","Sala moderada"}.
 {"Make room password protected","Proteger la sala con contraseña"}.
@@ -215,21 +151,13 @@
 {"Max # of items to persist","Máximo # de elementos que persisten"}.
 {"Max payload size in bytes","Máximo tamaño del contenido en bytes"}.
 {"May","mayo"}.
-<<<<<<< HEAD
-{"Membership is required to enter this room","Necesitas ser miembro de esta sala para poder entrar"}.
-=======
 {"Membership required to enter this room","Necesitas ser miembro de esta sala para poder entrar"}.
->>>>>>> cd09381e
 {"Members:","Miembros:"}.
 {"Memory","Memoria"}.
 {"Message body","Cuerpo del mensaje"}.
 {"Middle Name","Segundo nombre"}.
 {"Moderator privileges required","Se necesita privilegios de moderador"}.
 {"moderators only","solo moderadores"}.
-<<<<<<< HEAD
-{"Modified modules","Módulos modificados"}.
-=======
->>>>>>> cd09381e
 {"Module","Módulo"}.
 {"Modules at ","Módulos en "}.
 {"Modules","Módulos"}.
@@ -238,11 +166,8 @@
 {"Name","Nombre"}.
 {"Never","Nunca"}.
 {"Nickname","Apodo"}.
-<<<<<<< HEAD
-=======
 {"Nickname is already in use by another occupant","El apodo ya está siendo usado por otro ocupante"}.
 {"Nickname is registered by another person","El apodo ya está registrado por otra persona"}.
->>>>>>> cd09381e
 {"Nickname Registration at ","Registro del apodo en "}.
 {"Nickname ~s does not exist in the room","El apodo ~s no existe en la sala"}.
 {"No body provided for announce message","No se ha proporcionado cuerpo de mensaje para el anuncio"}.
@@ -254,10 +179,6 @@
 {"No limit","Sin límite"}.
 {"None","Ninguno"}.
 {"No resource provided","No se ha proporcionado recurso"}.
-<<<<<<< HEAD
-{"Not Found","No encontrado"}.
-=======
->>>>>>> cd09381e
 {"Notify subscribers when items are removed from the node","Notificar subscriptores cuando los elementos se borran del nodo"}.
 {"Notify subscribers when the node configuration changes","Notificar subscriptores cuando cambia la configuración del nodo"}.
 {"Notify subscribers when the node is deleted","Notificar subscriptores cuando el nodo se borra"}.
@@ -273,13 +194,8 @@
 {"Online Users:","Usuarios conectados:"}.
 {"Online Users","Usuarios conectados"}.
 {"Only deliver notifications to available users","Solo enviar notificaciones a los usuarios disponibles"}.
-<<<<<<< HEAD
-{"Only moderators and participants are allowed to change the subject in this room","Solo los moderadores y participantes pueden cambiar el asunto de esta sala"}.
-{"Only moderators are allowed to change the subject in this room","Solo los moderadores pueden cambiar el asunto de esta sala"}.
-=======
 {"Only moderators and participants are allowed to change subject in this room","Solo los moderadores y participantes pueden cambiar el asunto de esta sala"}.
 {"Only moderators are allowed to change subject in this room","Solo los moderadores pueden cambiar el asunto de esta sala"}.
->>>>>>> cd09381e
 {"Only occupants are allowed to send messages to the conference","Solo los ocupantes pueden enviar mensajes a la sala"}.
 {"Only occupants are allowed to send queries to the conference","Solo los ocupantes pueden enviar solicitudes a la sala"}.
 {"Only service administrators are allowed to send service messages","Solo los administradores del servicio tienen permiso para enviar mensajes de servicio"}.
@@ -291,15 +207,9 @@
 {"Outgoing s2s Servers:","Servidores S2S salientes:"}.
 {"Owner privileges required","Se requieren privilegios de propietario de la sala"}.
 {"Packet","Paquete"}.
-<<<<<<< HEAD
-{"Password ~b","Contraseña ~b"}.
-{"Password:","Contraseña:"}.
-{"Password","Contraseña"}.
-=======
 {"Password:","Contraseña:"}.
 {"Password","Contraseña"}.
 {"Password required to enter this room","Se necesita contraseña para entrar en esta sala"}.
->>>>>>> cd09381e
 {"Password Verification","Verificación de la contraseña"}.
 {"Path to Dir","Ruta al directorio"}.
 {"Path to File","Ruta al fichero"}.
@@ -307,42 +217,24 @@
 {"Period: ","Periodo: "}.
 {"Persist items to storage","Persistir elementos al almacenar"}.
 {"Ping","Ping"}.
-<<<<<<< HEAD
-{"Please note that these options will only backup the builtin Mnesia database. If you are using the ODBC module, you also need to backup your SQL database separately.","Ten en cuenta que estas opciones solo harán copia de seguridad de la base de datos Mnesia embebida. Si estás usando ODBC tendrás que hacer también copia de seguridad de tu base de datos SQL."}.
-{"Pong","Pong"}.
-{"Port ~b","Puerto ~b"}.
-{"Port","Puerto"}.
-{"Present real Jabber IDs to","Los Jabber ID reales pueden verlos"}.
-{"private, ","privado"}.
-{"Protocol","Protocolo"}.
-=======
 {"Pong","Pong"}.
 {"Port","Puerto"}.
 {"Present real Jabber IDs to","Los JID reales pueden verlos"}.
 {"private, ","privado"}.
->>>>>>> cd09381e
 {"Publish-Subscribe","Servicio de Publicar-Subscribir"}.
 {"PubSub subscriber request","Petición de subscriptor de PubSub"}.
 {"Queries to the conference members are not allowed in this room","En esta sala no se permiten solicitudes a los miembros de la sala"}.
 {"RAM and disc copy","Copia en RAM y disco"}.
 {"RAM copy","Copia en RAM"}.
-<<<<<<< HEAD
-=======
 {"(Raw)","(crudo)"}.
->>>>>>> cd09381e
 {"Raw","Crudo"}.
 {"Really delete message of the day?","¿Está seguro de quere borrar el mensaje del dia?"}.
 {"Recipient is not in the conference room","El receptor no está en la sala de conferencia"}.
 {"Registered Users:","Usuarios registrados:"}.
 {"Registered Users","Usuarios registrados"}.
 {"Registration in mod_irc for ","Registro en mod_irc para"}.
-<<<<<<< HEAD
-{"Remote copy","Copia remota"}.
-{"Remove All Offline Messages","Borrar todos los mensajes diferidos"}.
-=======
 {"Remark that these options will only backup the builtin Mnesia database. If you are using the ODBC module, you also need to backup your SQL database separately.","Ten en cuenta que estas opciones solo harán copia de seguridad de la base de datos Mnesia embebida. Si estás usando ODBC tendrás que hacer también copia de seguridad de tu base de datos SQL."}.
 {"Remote copy","Copia remota"}.
->>>>>>> cd09381e
 {"Remove","Borrar"}.
 {"Remove User","Eliminar usuario"}.
 {"Replaced by new connection","Reemplazado por una nueva conexión"}.
@@ -356,11 +248,6 @@
 {"Restore","Restaurar"}.
 {"Room Configuration","Configuración de la sala"}.
 {"Room creation is denied by service policy","Se te ha denegado crear la sala por política del servicio"}.
-<<<<<<< HEAD
-{"Room description","Descripción de la sala"}.
-{"Room Occupants","Ocupantes de la sala"}.
-=======
->>>>>>> cd09381e
 {"Room title","Título de la sala"}.
 {"Roster groups allowed to subscribe","Grupos de contactos que pueden suscribirse"}.
 {"Roster","Lista de contactos"}.
@@ -378,10 +265,6 @@
 {"Send announcement to all users","Enviar anuncio a todos los usuarios"}.
 {"Send announcement to all users on all hosts","Enviar anuncio a todos los usuarios en todos los dominios"}.
 {"September","septiembre"}.
-<<<<<<< HEAD
-{"Server ~b","Servidor ~b"}.
-=======
->>>>>>> cd09381e
 {"Set message of the day and send to online users","Poner mensaje del dia y enviar a todos los usuarios conectados"}.
 {"Set message of the day on all hosts and send to online users","Poner mensaje del día en todos los dominios y enviar a los usuarios conectados"}.
 {"Shared Roster Groups","Grupos Compartidos"}.
@@ -389,11 +272,8 @@
 {"Show Ordinary Table","Mostrar Tabla Ordinaria"}.
 {"Shut Down Service","Detener el servicio"}.
 {"~s invites you to the room ~s","~s te invita a la sala ~s"}.
-<<<<<<< HEAD
-=======
 {"Size","Tamaño"}.
 {"Specified nickname is already registered","El apodo especificado ya está registrado, tendrás que buscar otro"}.
->>>>>>> cd09381e
 {"Specify the access model","Especifica el modelo de acceso"}.
 {"Specify the publisher model","Especificar el modelo del publicante"}.
 {"~s's Offline Messages Queue","Cola de mensajes diferidos de ~s"}.
@@ -415,13 +295,6 @@
 {"Subscriber Address","Dirección del subscriptor"}.
 {"Subscription","Subscripción"}.
 {"Sunday","domingo"}.
-<<<<<<< HEAD
-{"That nickname is already in use by another occupant","Ese apodo ya está siendo usado por otro ocupante"}.
-{"That nickname is registered by another person","El apodo ya está registrado por otra persona"}.
-{"The captcha is valid.","El captcha es válido."}.
-{"The collections with which a node is affiliated","Las colecciones a las que un nodo está afiliado"}.
-=======
->>>>>>> cd09381e
 {"the password is","la contraseña es"}.
 {"This participant is kicked from the room because he sent an error message","Este participante ha sido expulsado de la sala porque envió un mensaje de error"}.
 {"This participant is kicked from the room because he sent an error message to another participant","Este participante ha sido expulsado de la sala porque envió un mensaje de error a otro participante"}.
@@ -438,16 +311,9 @@
 {"Transactions Logged:","Transacciones registradas:"}.
 {"Transactions Restarted:","Transacciones reiniciadas:"}.
 {"Tuesday","martes"}.
-<<<<<<< HEAD
-{"Unable to generate a captcha","No se pudo generar un captcha."}.
-{"Unauthorized","No autorizado"}.
-{"Update ","Actualizar "}.
-{"Update","Actualizar"}.
-=======
 {"Update ","Actualizar "}.
 {"Update","Actualizar"}.
 {"Updated modules","Módulos actualizados"}.
->>>>>>> cd09381e
 {"Update message of the day (don't send)","Actualizar mensaje del dia, pero no enviarlo"}.
 {"Update message of the day on all hosts (don't send)","Actualizar el mensaje del día en todos los dominos (pero no enviarlo)"}.
 {"Update plan","Plan de actualización"}.
@@ -455,21 +321,14 @@
 {"Uptime:","Tiempo desde el inicio:"}.
 {"Use of STARTTLS required","Es obligatorio usar STARTTLS"}.
 {"User Management","Administración de usuarios"}.
-<<<<<<< HEAD
-{"Users are not allowed to register accounts so quickly","Los usuarios no tienen permitido crear cuentas con tanta rapidez"}.
-=======
 {"Users are not allowed to register accounts so fast","Los usuarios no tienen permitido crear cuentas con tanta rapidez"}.
->>>>>>> cd09381e
 {"Users Last Activity","Última actividad de los usuarios"}.
 {"Users","Usuarios"}.
 {"User ","Usuario "}.
 {"User","Usuario"}.
 {"Validate","Validar"}.
 {"vCard User Search","Buscar vCard de usuario"}.
-<<<<<<< HEAD
-=======
 {"Virtual Hosts","Dominios"}.
->>>>>>> cd09381e
 {"Visitors are not allowed to change their nicknames in this room","Los visitantes no tienen permitido cambiar sus apodos en esta sala"}.
 {"Visitors are not allowed to send messages to all occupants","Los visitantes no pueden enviar mensajes a todos los ocupantes"}.
 {"Wednesday","miércoles"}.
@@ -481,9 +340,4 @@
 {"You need an x:data capable client to configure room","Necesitas un cliente con soporte de x:data para configurar la sala"}.
 {"You need an x:data capable client to register nickname","Necesitas un cliente con soporte de x:data para poder registrar el apodo"}.
 {"You need an x:data capable client to search","Necesitas un cliente con soporte de x:data para poder buscar"}.
-<<<<<<< HEAD
-{"Your contact offline message queue is full. The message has been discarded.","Tu cola de mensajes diferidos de contactos está llena. El mensaje se ha descartado."}.
-{"Your messages to ~s are being blocked. To unblock them, visit ~s","Tus mensajes a ~s están siendo bloqueados. Para desbloquearlos, visita ~s"}.
-=======
-{"Your contact offline message queue is full. The message has been discarded.","Tu cola de mensajes diferidos de contactos está llena. El mensaje se ha descartado."}.
->>>>>>> cd09381e
+{"Your contact offline message queue is full. The message has been discarded.","Tu cola de mensajes diferidos de contactos está llena. El mensaje se ha descartado."}.