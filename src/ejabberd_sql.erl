--- conflicted
+++ resolved
@@ -580,24 +580,26 @@
 		mssql ->
 		    mssql_sql_query(Query);
                 pgsql ->
-					PreparedStatements = ejabberd_config:get_option(
-					    {sql_prepared_statements, ?MYNAME},
-						fun(A) when is_boolean(A) -> A end,
-						true),
                     Key = {?PREPARE_KEY, Query#sql_query.hash},
-					if not PreparedStatements -> put(Key, ignore);
-					    true -> ok
-					end,
                     case get(Key) of
                         undefined ->
-                            case pgsql_prepare(Query, State) of
-                                {ok, _, _, _} ->
-                                    put(Key, prepared);
-                                {error, Error} ->
-                                    ?ERROR_MSG("PREPARE failed for SQL query "
+                            Host = State#state.host,
+                            PreparedStatements =
+                                ejabberd_option:sql_prepared_statements(Host),
+                            case PreparedStatements of
+                                false ->
+                                    put(Key, ignore);
+                                true ->
+                                    case pgsql_prepare(Query, State) of
+                                        {ok, _, _, _} ->
+                                            put(Key, prepared);
+                                        {error, Error} ->
+                                            ?ERROR_MSG(
+                                               "PREPARE failed for SQL query "
                                                "at ~p: ~p",
                                                [Query#sql_query.loc, Error]),
-                                    put(Key, ignore)
+                                            put(Key, ignore)
+                                    end
                             end;
                         _ ->
                             ok
@@ -606,7 +608,7 @@
                         prepared ->
                             pgsql_execute_sql_query(Query, State);
                         _ ->
-                            generic_sql_query(Query)
+                            pgsql_sql_query(Query)
                     end;
                 mysql ->
                     generic_sql_query(Query);
@@ -702,6 +704,24 @@
 		in_array_string = fun(X) -> <<"'", (escape(X))/binary, "'">> end
                }.
 
+pgsql_sql_query(SQLQuery) ->
+    sql_query_format_res(
+      sql_query_internal(pgsql_sql_query_format(SQLQuery)),
+      SQLQuery).
+
+pgsql_sql_query_format(SQLQuery) ->
+    Args = (SQLQuery#sql_query.args)(pgsql_escape()),
+    (SQLQuery#sql_query.format_query)(Args).
+
+pgsql_escape() ->
+    #sql_escape{string = fun(X) -> <<"E'", (escape(X))/binary, "'">> end,
+		integer = fun(X) -> misc:i2l(X) end,
+		boolean = fun(true) -> <<"1">>;
+                             (false) -> <<"0">>
+                          end,
+		in_array_string = fun(X) -> <<"E'", (escape(X))/binary, "'">> end
+               }.
+
 sqlite_sql_query(SQLQuery) ->
     sql_query_format_res(
       sql_query_internal(sqlite_sql_query_format(SQLQuery)),
@@ -1212,32 +1232,4 @@
     end,
     {error, Err};
 check_error(Result, _Query) ->
-<<<<<<< HEAD
-    Result.
-=======
-    Result.
-
-opt_type(max_fsm_queue) ->
-    fun (N) when is_integer(N), N > 0 -> N end;
-opt_type(sql_database) -> fun iolist_to_binary/1;
-opt_type(sql_keepalive_interval) ->
-    fun (I) when is_integer(I), I > 0 -> I end;
-opt_type(sql_password) -> fun iolist_to_binary/1;
-opt_type(sql_port) ->
-    fun (P) when is_integer(P), P > 0, P < 65536 -> P end;
-opt_type(sql_server) -> fun iolist_to_binary/1;
-opt_type(sql_type) ->
-    fun (mysql) -> mysql;
-	(pgsql) -> pgsql;
-	(sqlite) -> sqlite;
-	(mssql) -> mssql;
-	(odbc) -> odbc
-    end;
-opt_type(sql_username) -> fun iolist_to_binary/1;
-opt_type(sql_prepared_statements) ->
-    fun(A) when is_boolean(A) -> A end;
-opt_type(_) ->
-    [max_fsm_queue, sql_database, sql_keepalive_interval,
-     sql_password, sql_port, sql_server, sql_type,
-     sql_username, sql_prepared_statements].
->>>>>>> 026394a3
+    Result.