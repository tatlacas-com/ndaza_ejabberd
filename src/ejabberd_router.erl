%%%----------------------------------------------------------------------
%%% File    : ejabberd_router.erl
%%% Author  : Alexey Shchepin <alexey@process-one.net>
%%% Purpose : Main router
%%% Created : 27 Nov 2002 by Alexey Shchepin <alexey@process-one.net>
%%%
%%%
%%% ejabberd, Copyright (C) 2002-2009   ProcessOne
%%%
%%% This program is free software; you can redistribute it and/or
%%% modify it under the terms of the GNU General Public License as
%%% published by the Free Software Foundation; either version 2 of the
%%% License, or (at your option) any later version.
%%%
%%% This program is distributed in the hope that it will be useful,
%%% but WITHOUT ANY WARRANTY; without even the implied warranty of
%%% MERCHANTABILITY or FITNESS FOR A PARTICULAR PURPOSE.  See the GNU
%%% General Public License for more details.
%%%
%%% You should have received a copy of the GNU General Public License
%%% along with this program; if not, write to the Free Software
%%% Foundation, Inc., 59 Temple Place, Suite 330, Boston, MA
%%% 02111-1307 USA
%%%
%%%----------------------------------------------------------------------

-module(ejabberd_router).
-author('alexey@process-one.net').

-behaviour(gen_server).

%% API
-export([route/3,
	 register_route/1,
	 register_route/2,
	 register_routes/1,
	 unregister_route/1,
	 unregister_routes/1,
	 dirty_get_all_routes/0,
	 dirty_get_all_domains/0
	]).

-export([start_link/0]).

%% gen_server callbacks
-export([init/1, handle_call/3, handle_cast/2, handle_info/2,
	 terminate/2, code_change/3]).

-include_lib("exmpp/include/exmpp.hrl").

-include("ejabberd.hrl").

-record(route, {domain, pid, local_hint}).
-record(state, {}).

%%====================================================================
%% API
%%====================================================================
%%--------------------------------------------------------------------
%% Function: start_link() -> {ok,Pid} | ignore | {error,Error}
%% Description: Starts the server
%%--------------------------------------------------------------------
start_link() ->
    gen_server:start_link({local, ?MODULE}, ?MODULE, [], []).


route(FromOld, ToOld, #xmlelement{} = PacketOld) ->
    catch throw(for_stacktrace), % To have a stacktrace.
    io:format("~nROUTER: old #xmlelement:~n~p~n~p~n~n",
      [PacketOld, erlang:get_stacktrace()]),
    % XXX OLD FORMAT: From, To, Packet.
    From = jlib:from_old_jid(FromOld),
    To = jlib:from_old_jid(ToOld),
    Packet = exmpp_xml:xmlelement_to_xmlel(PacketOld, [?NS_JABBER_CLIENT],
      [{?NS_XMPP, ?NS_XMPP_pfx}]),
    route(From, To, Packet);
route(From, To, Packet) ->
    case catch do_route(From, To, Packet) of
	{'EXIT', Reason} ->
	    ?ERROR_MSG("~p~nwhen processing: ~p",
		       [Reason, {From, To, Packet}]);
	_ ->
	    ok
    end.

register_route(Domain) ->
    register_route(Domain, undefined).

register_route(Domain, LocalHint) ->
    try
        LDomain = exmpp_stringprep:nameprep(Domain),
        LDomainB = list_to_binary(LDomain),
        Pid = self(),
        case get_component_number(LDomain) of
            undefined ->
                F = fun() ->
                            mnesia:write(#route{domain = LDomainB,
                                                pid = Pid,
                                                local_hint = LocalHint})
                    end,
                mnesia:transaction(F);
            N ->
                F = fun() ->
                            case mnesia:read({route, LDomainB}) of
                                [] ->
                                    mnesia:write(
                                      #route{domain = LDomainB,
                                             pid = Pid,
                                             local_hint = 1}),
                                    lists:foreach(
                                      fun(I) ->
                                              mnesia:write(
                                                #route{domain = LDomainB,
                                                       pid = undefined,
                                                       local_hint = I})
                                      end, lists:seq(2, N));
                                Rs ->
                                    lists:any(
                                      fun(#route{pid = undefined,
                                                 local_hint = I} = R) ->
                                              mnesia:write(
                                                #route{domain = LDomainB,
                                                       pid = Pid,
                                                       local_hint = I}),
                                              mnesia:delete_object(R),
                                              true;
                                         (_) ->
                                              false
                                      end, Rs)
                            end
                    end,
                mnesia:transaction(F)
        end
    catch
        _ ->
	    erlang:error({invalid_domain, Domain})
    end.

register_routes(Domains) ->
    lists:foreach(fun(Domain) ->
			  register_route(Domain)
		  end, Domains).

unregister_route(Domain) ->
<<<<<<< HEAD
    case jlib:nameprep(Domain) of
	error ->
	    erlang:error({invalid_domain, Domain});
	LDomain ->
	    Pid = self(),
	    case get_component_number(LDomain) of
		undefined ->
		    F = fun() ->
				case mnesia:match_object(
				       #route{domain = LDomain,
					      pid = Pid,
					      _ = '_'}) of
				    [R] ->
					mnesia:delete_object(R);
				    _ ->
					ok
				end
			end,
		    mnesia:transaction(F);
		_ ->
		    F = fun() ->
				case mnesia:match_object(#route{domain=LDomain,
								pid = Pid,
								_ = '_'}) of
				    [R] ->
					I = R#route.local_hint,
					mnesia:write(
					  #route{domain = LDomain,
						 pid = undefined,
						 local_hint = I}),
					mnesia:delete_object(R);
				    _ ->
					ok
				end
			end,
		    mnesia:transaction(F)
	    end
=======
    try
	LDomain = exmpp_stringprep:nameprep(Domain),
	LDomainB = list_to_binary(LDomain),
	Pid = self(),
	case get_component_number(LDomain) of
	    undefined ->
		F = fun() ->
			    case mnesia:match_object(
				   #route{domain = LDomainB,
					  pid = Pid,
					  _ = '_'}) of
				[R] ->
				    mnesia:delete_object(R);
				_ ->
				    ok
			    end
		    end,
		mnesia:transaction(F);
	    _ ->
		F = fun() ->
			    case mnesia:match_object(#route{domain=LDomainB,
							    pid = Pid,
							    _ = '_'}) of
				[R] ->
				    I = R#route.local_hint,
				    mnesia:write(
				      #route{domain = LDomainB,
					     pid = undefined,
					     local_hint = I}),
				    mnesia:delete_object(R);
				_ ->
				    ok
			    end
		    end,
		mnesia:transaction(F)
	end
    catch
	_ ->
	    erlang:error({invalid_domain, Domain})
>>>>>>> cd09381e
    end.

unregister_routes(Domains) ->
    lists:foreach(fun(Domain) ->
			  unregister_route(Domain)
		  end, Domains).


dirty_get_all_routes() ->
    lists:usort(
        lists:map(fun erlang:binary_to_list/1, 
                  mnesia:dirty_all_keys(route))) -- ?MYHOSTS.

dirty_get_all_domains() ->
    lists:usort(
        lists:map(fun erlang:binary_to_list/1, 
                  mnesia:dirty_all_keys(route))).


%%====================================================================
%% gen_server callbacks
%%====================================================================

%%--------------------------------------------------------------------
%% Function: init(Args) -> {ok, State} |
%%                         {ok, State, Timeout} |
%%                         ignore               |
%%                         {stop, Reason}
%% Description: Initiates the server
%%--------------------------------------------------------------------
init([]) ->
    update_tables(),
    mnesia:create_table(route,
			[{ram_copies, [node()]},
			 {type, bag},
			 {attributes,
			  record_info(fields, route)}]),
    mnesia:add_table_copy(route, node(), ram_copies),
    mnesia:subscribe({table, route, simple}),
    lists:foreach(
      fun(Pid) ->
	      erlang:monitor(process, Pid)
      end,
      mnesia:dirty_select(route, [{{route, '_', '$1', '_'}, [], ['$1']}])),
    {ok, #state{}}.

%%--------------------------------------------------------------------
%% Function: %% handle_call(Request, From, State) -> {reply, Reply, State} |
%%                                      {reply, Reply, State, Timeout} |
%%                                      {noreply, State} |
%%                                      {noreply, State, Timeout} |
%%                                      {stop, Reason, Reply, State} |
%%                                      {stop, Reason, State}
%% Description: Handling call messages
%%--------------------------------------------------------------------
handle_call(_Request, _From, State) ->
    Reply = ok,
    {reply, Reply, State}.

%%--------------------------------------------------------------------
%% Function: handle_cast(Msg, State) -> {noreply, State} |
%%                                      {noreply, State, Timeout} |
%%                                      {stop, Reason, State}
%% Description: Handling cast messages
%%--------------------------------------------------------------------
handle_cast(_Msg, State) ->
    {noreply, State}.

%%--------------------------------------------------------------------
%% Function: handle_info(Info, State) -> {noreply, State} |
%%                                       {noreply, State, Timeout} |
%%                                       {stop, Reason, State}
%% Description: Handling all non call/cast messages
%%--------------------------------------------------------------------
handle_info({route, FromOld, ToOld, #xmlelement{} = PacketOld}, State) ->
    catch throw(for_stacktrace), % To have a stacktrace.
    io:format("~nROUTER: old #xmlelement:~n~p~n~p~n~n",
      [PacketOld, erlang:get_stacktrace()]),
    % XXX OLD FORMAT: From, To, Packet.
    From = jlib:from_old_jid(FromOld),
    To = jlib:from_old_jid(ToOld),
    Packet = exmpp_xml:xmlelement_to_xmlel(PacketOld, [?NS_JABBER_CLIENT],
      [{?NS_XMPP, ?NS_XMPP_pfx}]),
    handle_info({route, From, To, Packet}, State);
handle_info({route, From, To, Packet}, State) ->
    case catch do_route(From, To, Packet) of
	{'EXIT', Reason} ->
	    ?ERROR_MSG("~p~nwhen processing: ~p",
		       [Reason, {From, To, Packet}]);
	_ ->
	    ok
    end,
    {noreply, State};
handle_info({mnesia_table_event, {write, #route{pid = Pid}, _ActivityId}},
	    State) ->
    erlang:monitor(process, Pid),
    {noreply, State};
handle_info({'DOWN', _Ref, _Type, Pid, _Info}, State) ->
    F = fun() ->
		Es = mnesia:select(
		       route,
		       [{#route{pid = Pid, _ = '_'},
			 [],
			 ['$_']}]),
		lists:foreach(
		  fun(E) ->
			  if
			      is_integer(E#route.local_hint) ->
				  LDomain = E#route.domain,
				  I = E#route.local_hint,
				  mnesia:write(
				    #route{domain = LDomain,
					   pid = undefined,
					   local_hint = I}),
				  mnesia:delete_object(E);
			      true ->
				  mnesia:delete_object(E)
			  end
		  end, Es)
	end,
    mnesia:transaction(F),
    {noreply, State};
handle_info(_Info, State) ->
    {noreply, State}.

%%--------------------------------------------------------------------
%% Function: terminate(Reason, State) -> void()
%% Description: This function is called by a gen_server when it is about to
%% terminate. It should be the opposite of Module:init/1 and do any necessary
%% cleaning up. When it returns, the gen_server terminates with Reason.
%% The return value is ignored.
%%--------------------------------------------------------------------
terminate(_Reason, _State) ->
    ok.

%%--------------------------------------------------------------------
%% Func: code_change(OldVsn, State, Extra) -> {ok, NewState}
%% Description: Convert process state when code is changed
%%--------------------------------------------------------------------
code_change(_OldVsn, State, _Extra) ->
    {ok, State}.

%%--------------------------------------------------------------------
%%% Internal functions
%%--------------------------------------------------------------------
do_route(OrigFrom, OrigTo, OrigPacket) ->
    ?DEBUG("route~n\tfrom ~p~n\tto ~p~n\tpacket ~p~n",
	   [OrigFrom, OrigTo, OrigPacket]),
    case ejabberd_hooks:run_fold(filter_packet,
				 {OrigFrom, OrigTo, OrigPacket}, []) of
	{From, To, Packet} ->
	    LDomain = exmpp_jid:prep_domain(To),
	    case mnesia:dirty_read(route, LDomain) of
		[] ->
		    ejabberd_s2s:route(From, To, Packet);
		[R] ->
		    Pid = R#route.pid,
		    if
			node(Pid) == node() ->
			    case R#route.local_hint of
				{apply, Module, Function} ->
				    Module:Function(From, To, Packet);
				_ ->
				    Pid ! {route, From, To, Packet}
			    end;
			is_pid(Pid) ->
			    Pid ! {route, From, To, Packet};
			true ->
			    drop
		    end;
		Rs ->
            LDstDomain = exmpp_jid:prep_domain_as_list(To),
		    Value = case ejabberd_config:get_local_option(
				   {domain_balancing, LDstDomain}) of
				undefined -> now();
				random -> now();
				source -> jlib:short_prepd_jid(From);
				destination -> jlib:short_prepd_jid(To);
				bare_source ->
				    jlib:short_prepd_bare_jid(From);
				bare_destination ->
				    jlib:short_prepd_bare_jid(To)
			    end,
		    case get_component_number(LDstDomain) of
			undefined ->
			    case [R || R <- Rs, node(R#route.pid) == node()] of
				[] ->
				    R = lists:nth(erlang:phash(Value, length(Rs)), Rs),
				    Pid = R#route.pid,
				    if
					is_pid(Pid) ->
					    Pid ! {route, From, To, Packet};
					true ->
					    drop
				    end;
				LRs ->
				    R = lists:nth(erlang:phash(Value, length(LRs)), LRs),
				    Pid = R#route.pid,
				    case R#route.local_hint of
					{apply, Module, Function} ->
					    Module:Function(From, To, Packet);
					_ ->
					    Pid ! {route, From, To, Packet}
				    end
			    end;
			_ ->
			    SRs = lists:ukeysort(#route.local_hint, Rs),
			    R = lists:nth(erlang:phash(Value, length(SRs)), SRs),
			    Pid = R#route.pid,
			    if
				is_pid(Pid) ->
				    Pid ! {route, From, To, Packet};
				true ->
				    drop
			    end
		    end
	    end;
	drop ->
	    ok
    end.

get_component_number(LDomain) ->
    case ejabberd_config:get_local_option(
	   {domain_balancing_component_number, LDomain}) of
	N when is_integer(N),
	       N > 1 ->
	    N;
	_ ->
	    undefined
    end.

update_tables() ->
    case catch mnesia:table_info(route, attributes) of
	[domain, node, pid] ->
	    mnesia:delete_table(route);
	[domain, pid] ->
	    mnesia:delete_table(route);
	[domain, pid, local_hint] ->
	    ok;
	{'EXIT', _} ->
	    ok
    end,
    case lists:member(local_route, mnesia:system_info(tables)) of
	true ->
	    mnesia:delete_table(local_route);
	false ->
	    ok
    end.<|MERGE_RESOLUTION|>--- conflicted
+++ resolved
@@ -142,45 +142,6 @@
 		  end, Domains).
 
 unregister_route(Domain) ->
-<<<<<<< HEAD
-    case jlib:nameprep(Domain) of
-	error ->
-	    erlang:error({invalid_domain, Domain});
-	LDomain ->
-	    Pid = self(),
-	    case get_component_number(LDomain) of
-		undefined ->
-		    F = fun() ->
-				case mnesia:match_object(
-				       #route{domain = LDomain,
-					      pid = Pid,
-					      _ = '_'}) of
-				    [R] ->
-					mnesia:delete_object(R);
-				    _ ->
-					ok
-				end
-			end,
-		    mnesia:transaction(F);
-		_ ->
-		    F = fun() ->
-				case mnesia:match_object(#route{domain=LDomain,
-								pid = Pid,
-								_ = '_'}) of
-				    [R] ->
-					I = R#route.local_hint,
-					mnesia:write(
-					  #route{domain = LDomain,
-						 pid = undefined,
-						 local_hint = I}),
-					mnesia:delete_object(R);
-				    _ ->
-					ok
-				end
-			end,
-		    mnesia:transaction(F)
-	    end
-=======
     try
 	LDomain = exmpp_stringprep:nameprep(Domain),
 	LDomainB = list_to_binary(LDomain),
@@ -220,7 +181,6 @@
     catch
 	_ ->
 	    erlang:error({invalid_domain, Domain})
->>>>>>> cd09381e
     end.
 
 unregister_routes(Domains) ->
