--- conflicted
+++ resolved
@@ -5,7 +5,7 @@
 %%% Created : 27 Nov 2002 by Alexey Shchepin <alexey@process-one.net>
 %%%
 %%%
-%%% ejabberd, Copyright (C) 2002-2017   ProcessOne
+%%% ejabberd, Copyright (C) 2002-2016   ProcessOne
 %%%
 %%% This program is free software; you can redistribute it and/or
 %%% modify it under the terms of the GNU General Public License as
@@ -80,16 +80,9 @@
     gen_server:start_link({local, ?MODULE}, ?MODULE, [], []).
 
 -spec route(jid(), jid(), xmlel() | stanza()) -> ok.
-<<<<<<< HEAD
-
-route(#jid{} = From, #jid{} = To, #xmlel{} = El) ->
-    try xmpp:decode(El, ?NS_CLIENT, [ignore_els]) of
-	Pkt -> route(From, To, xmpp:set_from_to(Pkt, From, To))
-=======
 route(#jid{} = From, #jid{} = To, #xmlel{} = El) ->
     try xmpp:decode(El, ?NS_CLIENT, [ignore_els]) of
 	Pkt -> route(From, To, Pkt)
->>>>>>> 044e55b9
     catch _:{xmpp_codec, Why} ->
 	    ?ERROR_MSG("failed to decode xml element ~p when "
 		       "routing from ~s to ~s: ~s",
@@ -260,46 +253,6 @@
 do_route(OrigFrom, OrigTo, OrigPacket) ->
     ?DEBUG("route:~n~s", [xmpp:pp(OrigPacket)]),
     case ejabberd_hooks:run_fold(filter_packet,
-<<<<<<< HEAD
-				 {OrigFrom, OrigTo, OrigPacket}, [])
-	of
-      {From, To, Packet} ->
-	  LDstDomain = To#jid.lserver,
-	  case mnesia:dirty_read(route, LDstDomain) of
-	    [] ->
-		ejabberd_s2s:route(From, To, Packet);
-	    [R] ->
-		do_route(From, To, Packet, R);
-	    Rs ->
-		Value = get_domain_balancing(From, To, LDstDomain),
-		case get_component_number(LDstDomain) of
-		  undefined ->
-		      case [R || R <- Rs, node(R#route.pid) == node()] of
-			[] ->
-			    R = lists:nth(erlang:phash(Value, length(Rs)), Rs),
-			    do_route(From, To, Packet, R);
-			LRs ->
-			    R = lists:nth(erlang:phash(Value, length(LRs)), LRs),
-			    do_route(From, To, Packet, R)
-		      end;
-		  _ ->
-		      SRs = lists:ukeysort(#route.local_hint, Rs),
-		      R = lists:nth(erlang:phash(Value, length(SRs)), SRs),
-		      do_route(From, To, Packet, R)
-		end
-	  end;
-      drop -> ok
-    end.
-
--spec do_route(jid(), jid(), xmlel() | xmpp_element(), #route{}) -> any().
-do_route(From, To, Packet, #route{local_hint = LocalHint,
-				  pid = Pid}) when is_pid(Pid) ->
-    case LocalHint of
-	{apply, Module, Function} when node(Pid) == node() ->
-	    Module:Function(From, To, Packet);
-	_ ->
-	    Pid ! {route, From, To, Packet}
-=======
 				 {OrigFrom, OrigTo, OrigPacket}, []) of
 	{From, To, Packet} ->
 	    LDstDomain = To#jid.lserver,
@@ -324,13 +277,10 @@
 	    Module:Function(From, To, Pkt);
 	_ ->
 	    Pid ! {route, From, To, Pkt}
->>>>>>> 044e55b9
     end;
 do_route(_From, _To, _Pkt, _Route) ->
     drop.
 
-<<<<<<< HEAD
-=======
 -spec balancing_route(jid(), jid(), stanza(), [#route{}]) -> any().
 balancing_route(From, To, Packet, Rs) ->
     LDstDomain = To#jid.lserver,
@@ -351,7 +301,6 @@
 	    do_route(From, To, Packet, R)
     end.
 
->>>>>>> 044e55b9
 -spec get_component_number(binary()) -> pos_integer() | undefined.
 get_component_number(LDomain) ->
     ejabberd_config:get_option(
