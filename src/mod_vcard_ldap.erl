--- conflicted
+++ resolved
@@ -223,33 +223,6 @@
 	    Acc
     end.
 
-<<<<<<< HEAD
-process_local_iq(_From, _To, #iq{type = Type, lang = Lang, sub_el = SubEl} = IQ) ->
-    case Type of
-	set ->
-	    IQ#iq{type = error, sub_el = [SubEl, ?ERR_NOT_ALLOWED]};
-	get ->
-	    IQ#iq{type = result,
-		  sub_el = [{xmlelement, "vCard",
-			     [{"xmlns", ?NS_VCARD}],
-			     [{xmlelement, "FN", [],
-			       [{xmlcdata, "ejabberd"}]},
-			      {xmlelement, "URL", [],
-			       [{xmlcdata, ?EJABBERD_URI}]},
-			      {xmlelement, "DESC", [],
-			       [{xmlcdata,
-				 translate:translate(
-				   Lang,
-				   "Erlang Jabber Server") ++
-				   "\nCopyright (c) 2002-2009 ProcessOne"}]},
-			      {xmlelement, "BDAY", [],
-			       [{xmlcdata, "2002-11-16"}]}
-			     ]}]}
-    end.
-
-process_sm_iq(_From, #jid{lserver=LServer} = To, #iq{sub_el = SubEl} = IQ) ->
-    case catch process_vcard_ldap(To, IQ, LServer) of
-=======
 process_local_iq(_From, _To, #iq{type = get, lang = Lang} = IQ_Rec) ->
     Result = #xmlel{ns = ?NS_VCARD, name = 'vCard', children = [
 	exmpp_xml:set_cdata(#xmlel{ns = ?NS_VCARD, name = 'FN'},
@@ -269,7 +242,6 @@
 process_sm_iq(_From, To, #iq{} = IQ_Rec) ->
     LServer = exmpp_jid:prep_domain_as_list(To),
     case catch process_vcard_ldap(To, IQ_Rec, LServer) of
->>>>>>> cd09381e
 	{'EXIT', _} ->
             exmpp_iq:error(IQ_Rec, 'internal-server-error');
 	Other ->
@@ -436,127 +408,14 @@
     spawn(?MODULE, route, [State, From, To, Packet]).
 
 route(State, From, To, Packet) ->
-<<<<<<< HEAD
-    #jid{user = User, resource = Resource} = To,
-=======
     User = exmpp_jid:node(To),
     Resource = exmpp_jid:resource(To),
->>>>>>> cd09381e
     ServerHost = State#state.serverhost,
     if
 	(User /= undefined) or (Resource /= undefined) ->
 	    Err = exmpp_stanza:reply_with_error(Packet, 'service-unavailable'),
 	    ejabberd_router:route(To, From, Err);
 	true ->
-<<<<<<< HEAD
-	    IQ = jlib:iq_query_info(Packet),
-	    case IQ of
-		#iq{type = Type, xmlns = ?NS_SEARCH, lang = Lang, sub_el = SubEl} ->
-		    case Type of
-			set ->
-			    XDataEl = find_xdata_el(SubEl),
-			    case XDataEl of
-				false ->
-				    Err = jlib:make_error_reply(
-					    Packet, ?ERR_BAD_REQUEST),
-				    ejabberd_router:route(To, From, Err);
-				_ ->
-				    XData = jlib:parse_xdata_submit(XDataEl),
-				    case XData of
-					invalid ->
-					    Err = jlib:make_error_reply(
-						    Packet,
-						    ?ERR_BAD_REQUEST),
-					    ejabberd_router:route(To, From,
-								  Err);
-					_ ->
-					    ResIQ =
-						IQ#iq{
-						  type = result,
-						  sub_el =
-						  [{xmlelement,
-						    "query",
-						    [{"xmlns", ?NS_SEARCH}],
-						    [{xmlelement, "x",
-						      [{"xmlns", ?NS_XDATA},
-						       {"type", "result"}],
-						      search_result(Lang, To, State, XData)
-						     }]}]},
-					    ejabberd_router:route(
-					      To, From, jlib:iq_to_xml(ResIQ))
-				    end
-			    end;
-			get ->
-			    SearchFields = State#state.search_fields,
-			    ResIQ = IQ#iq{type = result,
-					  sub_el = [{xmlelement,
-						     "query",
-						     [{"xmlns", ?NS_SEARCH}],
-						     ?FORM(To, SearchFields)
-						    }]},
-			    ejabberd_router:route(To,
-						  From,
-						  jlib:iq_to_xml(ResIQ))
-		    end;
-		#iq{type = Type, xmlns = ?NS_DISCO_INFO, lang = Lang} ->
-		    case Type of
-			set ->
-			    Err = jlib:make_error_reply(
-				    Packet, ?ERR_NOT_ALLOWED),
-			    ejabberd_router:route(To, From, Err);
-			get ->
-			    Info = ejabberd_hooks:run_fold(
-				     disco_info, ServerHost, [],
-				     [ServerHost, ?MODULE, "", ""]),
-			    ResIQ =
-				IQ#iq{type = result,
-				      sub_el = [{xmlelement,
-						 "query",
-						 [{"xmlns", ?NS_DISCO_INFO}],
-						 [{xmlelement, "identity",
-						   [{"category", "directory"},
-						    {"type", "user"},
-						    {"name",
-						     translate:translate(Lang, "vCard User Search")}],
-						   []},
-						  {xmlelement, "feature",
-						   [{"var", ?NS_SEARCH}], []},
-						  {xmlelement, "feature",
-						   [{"var", ?NS_VCARD}], []}
-						 ] ++ Info
-						}]},
-			    ejabberd_router:route(To,
-						  From,
-						  jlib:iq_to_xml(ResIQ))
-		    end;
-		#iq{type = Type, xmlns = ?NS_DISCO_ITEMS} ->
-		    case Type of
-			set ->
-			    Err = jlib:make_error_reply(
-				    Packet, ?ERR_NOT_ALLOWED),
-			    ejabberd_router:route(To, From, Err);
-			get ->
-			    ResIQ = 
-				IQ#iq{type = result,
-				      sub_el = [{xmlelement,
-						 "query",
-						 [{"xmlns", ?NS_DISCO_ITEMS}],
-						 []}]},
-			    ejabberd_router:route(To,
-						  From,
-						  jlib:iq_to_xml(ResIQ))
-		    end;
-		#iq{type = get, xmlns = ?NS_VCARD, lang = Lang} ->
-		    ResIQ = 
-			IQ#iq{type = result,
-			      sub_el = [{xmlelement,
-					 "vCard",
-					 [{"xmlns", ?NS_VCARD}],
-					 iq_get_vcard(Lang)}]},
-		    ejabberd_router:route(To,
-					  From,
-					  jlib:iq_to_xml(ResIQ));
-=======
 	    try
 		Request = exmpp_iq:get_request(Packet),
 		Type = exmpp_iq:get_type(Packet),
@@ -649,7 +508,6 @@
 			ejabberd_router:route(To, From, Err)
 		end
 	    catch
->>>>>>> cd09381e
 		_ ->
 		    Err1 = exmpp_iq:error(Packet, 'service-unavailable'),
 		    ejabberd_router:route(To, From, Err1)
@@ -657,21 +515,6 @@
     end.
 
 iq_get_vcard(Lang) ->
-<<<<<<< HEAD
-    [{xmlelement, "FN", [],
-      [{xmlcdata, "ejabberd/mod_vcard"}]},
-     {xmlelement, "URL", [],
-      [{xmlcdata, ?EJABBERD_URI}]},
-     {xmlelement, "DESC", [],
-      [{xmlcdata, translate:translate(
-		    Lang,
-		    "ejabberd vCard module") ++
-		    "\nCopyright (c) 2003-2009 ProcessOne"}]}].
-
--define(LFIELD(Label, Var),
-	{xmlelement, "field", [{"label", translate:translate(Lang, Label)},
-			       {"var", Var}], []}).
-=======
     [
       #xmlel{ns = ?NS_SEARCH, name = 'FN', children = [
 	  #xmlcdata{cdata = <<"ejabberd/mod_vcard">>}]},
@@ -682,7 +525,6 @@
 	      translate:translate(Lang, "ejabberd vCard module") ++
 	      "\nCopyright (c) 2003-2009 ProcessOne")}]}
     ].
->>>>>>> cd09381e
 
 search_result(Lang, JID, State, Data) ->
     SearchReported = State#state.search_reported,
