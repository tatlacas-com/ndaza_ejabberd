--- conflicted
+++ resolved
@@ -1875,29 +1875,16 @@
 	    NodeId = TNode#pubsub_node.id,
 	    Type = TNode#pubsub_node.type,
 	    Options = TNode#pubsub_node.options,
-<<<<<<< HEAD
 	    BrPayload = case Broadcast of
 		broadcast -> Payload;
 		PluginPayload -> PluginPayload
 	    end,
 	    ejabberd_hooks:run(pubsub_publish_item, ServerHost, [ServerHost, Node, Publisher, service_jid(Host), ItemId, BrPayload]),
-	    broadcast_publish_item(Host, Node, NodeId, Type, Options, ItemId, jlib:jid_tolower(Publisher), BrPayload, Removed),
-=======
+	    set_cached_item(Host, NodeId, ItemId, Publisher, BrPayload),
 	    case get_option(Options, deliver_notifications) of
-			true ->
-				BroadcastPayload = case Broadcast of
-					default -> Payload;
-					broadcast -> Payload;
-					PluginPayload -> PluginPayload
-				end,
-				broadcast_publish_item(Host, Node, NodeId, Type, Options,
-					Removed, ItemId, jlib:jid_tolower(Publisher),
-					BroadcastPayload);
-			false ->
-				ok
-		end,
->>>>>>> 4be7984a
-	    set_cached_item(Host, NodeId, ItemId, Publisher, Payload),
+		true -> broadcast_publish_item(Host, Node, NodeId, Type, Options, ItemId, jlib:jid_tolower(Publisher), BrPayload, Removed);
+		false -> ok
+	    end,
 	    case Result of
 		default -> {result, Reply};
 		_ -> {result, Result}
