%%%----------------------------------------------------------------------
%%% File    : mod_muc.erl
%%% Author  : Alexey Shchepin <alexey@process-one.net>
%%% Purpose : MUC support (XEP-0045)
%%% Created : 19 Mar 2003 by Alexey Shchepin <alexey@process-one.net>
%%%
%%%
%%% ejabberd, Copyright (C) 2002-2016   ProcessOne
%%%
%%% This program is free software; you can redistribute it and/or
%%% modify it under the terms of the GNU General Public License as
%%% published by the Free Software Foundation; either version 2 of the
%%% License, or (at your option) any later version.
%%%
%%% This program is distributed in the hope that it will be useful,
%%% but WITHOUT ANY WARRANTY; without even the implied warranty of
%%% MERCHANTABILITY or FITNESS FOR A PARTICULAR PURPOSE.  See the GNU
%%% General Public License for more details.
%%%
%%% You should have received a copy of the GNU General Public License along
%%% with this program; if not, write to the Free Software Foundation, Inc.,
%%% 51 Franklin Street, Fifth Floor, Boston, MA 02110-1301 USA.
%%%
%%%----------------------------------------------------------------------

-module(mod_muc).

-author('alexey@process-one.net').

-protocol({xep, 45, '1.25'}).

-behaviour(gen_server).

-behaviour(gen_mod).

%% API
-export([start_link/2,
	 start/2,
	 stop/1,
	 room_destroyed/4,
	 store_room/4,
	 restore_room/3,
	 forget_room/3,
	 create_room/5,
	 shutdown_rooms/1,
<<<<<<< HEAD
	 process_disco_info/1,
	 process_disco_items/1,
	 process_vcard/1,
	 process_register/1,
	 process_muc_unique/1,
	 process_mucsub/1,
=======
	 process_iq_disco_items/5,
>>>>>>> bd060bc1
	 broadcast_service_message/2,
	 export/1,
	 import/1,
	 import/3,
	 opts_to_binary/1,
	 can_use_nick/4]).

-export([init/1, handle_call/3, handle_cast/2,
	 handle_info/2, terminate/2, code_change/3,
	 mod_opt_type/1, depends/2]).

-include("ejabberd.hrl").
-include("logger.hrl").

-include("xmpp.hrl").
-include("mod_muc.hrl").

-record(state,
	{host = <<"">> :: binary(),
         server_host = <<"">> :: binary(),
         access = {none, none, none, none} :: {atom(), atom(), atom(), atom()},
         history_size = 20 :: non_neg_integer(),
         max_rooms_discoitems = 100 :: non_neg_integer(),
         default_room_opts = [] :: list(),
         room_shaper = none :: shaper:shaper()}).

-define(PROCNAME, ejabberd_mod_muc).

-type muc_room_opts() :: [{atom(), any()}].
-callback init(binary(), gen_mod:opts()) -> any().
-callback import(binary(), #muc_room{} | #muc_registered{}) -> ok | pass.
-callback store_room(binary(), binary(), binary(), list()) -> {atomic, any()}.
-callback restore_room(binary(), binary(), binary()) -> muc_room_opts() | error.
-callback forget_room(binary(), binary(), binary()) -> {atomic, any()}.
-callback can_use_nick(binary(), binary(), jid(), binary()) -> boolean().
-callback get_rooms(binary(), binary()) -> [#muc_room{}].
-callback get_nick(binary(), binary(), jid()) -> binary() | error.
-callback set_nick(binary(), binary(), jid(), binary()) -> {atomic, ok | false}.

%%====================================================================
%% API
%%====================================================================
start_link(Host, Opts) ->
    Proc = gen_mod:get_module_proc(Host, ?PROCNAME),
    gen_server:start_link({local, Proc}, ?MODULE,
			  [Host, Opts], []).

start(Host, Opts) ->
    Proc = gen_mod:get_module_proc(Host, ?PROCNAME),
    ChildSpec = {Proc, {?MODULE, start_link, [Host, Opts]},
		 transient, 1000, worker, [?MODULE]},
    supervisor:start_child(ejabberd_sup, ChildSpec).

stop(Host) ->
    Rooms = shutdown_rooms(Host),
    Proc = gen_mod:get_module_proc(Host, ?PROCNAME),
    gen_server:call(Proc, stop),
    supervisor:delete_child(ejabberd_sup, Proc),
    {wait, Rooms}.

depends(_Host, _Opts) ->
    [{mod_mam, soft}].

shutdown_rooms(Host) ->
    MyHost = gen_mod:get_module_opt_host(Host, mod_muc,
					 <<"conference.@HOST@">>),
    Rooms = mnesia:dirty_select(muc_online_room,
				[{#muc_online_room{name_host = '$1',
						   pid = '$2'},
				  [{'==', {element, 2, '$1'}, MyHost},
				   {'==', {node, '$2'}, node()}],
				  ['$2']}]),
    [Pid ! shutdown || Pid <- Rooms],
    Rooms.

%% This function is called by a room in three situations:
%% A) The owner of the room destroyed it
%% B) The only participant of a temporary room leaves it
%% C) mod_muc:stop was called, and each room is being terminated
%%    In this case, the mod_muc process died before the room processes
%%    So the message sending must be catched
room_destroyed(Host, Room, Pid, ServerHost) ->
    catch gen_mod:get_module_proc(ServerHost, ?PROCNAME) !
	    {room_destroyed, {Room, Host}, Pid},
    ok.

%% @doc Create a room.
%% If Opts = default, the default room options are used.
%% Else use the passed options as defined in mod_muc_room.
create_room(Host, Name, From, Nick, Opts) ->
    Proc = gen_mod:get_module_proc(Host, ?PROCNAME),
    gen_server:call(Proc, {create, Name, From, Nick, Opts}).

store_room(ServerHost, Host, Name, Opts) ->
    LServer = jid:nameprep(ServerHost),
    Mod = gen_mod:db_mod(LServer, ?MODULE),
    Mod:store_room(LServer, Host, Name, Opts).

restore_room(ServerHost, Host, Name) ->
    LServer = jid:nameprep(ServerHost),
    Mod = gen_mod:db_mod(LServer, ?MODULE),
    Mod:restore_room(LServer, Host, Name).

forget_room(ServerHost, Host, Name) ->
    LServer = jid:nameprep(ServerHost),
    ejabberd_hooks:run(remove_room, LServer, [LServer, Name, Host]),
    Mod = gen_mod:db_mod(LServer, ?MODULE),
    Mod:forget_room(LServer, Host, Name).

<<<<<<< HEAD
=======
process_iq_disco_items(Host, From, To, MaxRoomsDiscoItems,
		       #iq{lang = Lang} = IQ) ->
    Rsm = jlib:rsm_decode(IQ),
    DiscoNode = fxml:get_tag_attr_s(<<"node">>, IQ#iq.sub_el),
    Res = IQ#iq{type = result,
		sub_el =
		    [#xmlel{name = <<"query">>,
			    attrs = [{<<"xmlns">>, ?NS_DISCO_ITEMS}],
			    children = iq_disco_items(Host, From, Lang, MaxRoomsDiscoItems, DiscoNode, Rsm)}]},
    ejabberd_router:route(To, From, jlib:iq_to_xml(Res)).

>>>>>>> bd060bc1
can_use_nick(_ServerHost, _Host, _JID, <<"">>) -> false;
can_use_nick(ServerHost, Host, JID, Nick) ->
    LServer = jid:nameprep(ServerHost),
    Mod = gen_mod:db_mod(LServer, ?MODULE),
    Mod:can_use_nick(LServer, Host, JID, Nick).

%%====================================================================
%% gen_server callbacks
%%====================================================================

init([Host, Opts]) ->
    IQDisc = gen_mod:get_opt(iqdisc, Opts, fun gen_iq_handler:check_type/1,
                             one_queue),
    MyHost = gen_mod:get_opt_host(Host, Opts,
				  <<"conference.@HOST@">>),
    Mod = gen_mod:db_mod(Host, Opts, ?MODULE),
    Mod:init(Host, [{host, MyHost}|Opts]),
    mnesia:create_table(muc_online_room,
			[{ram_copies, [node()]},
			 {attributes, record_info(fields, muc_online_room)}]),
    mnesia:add_table_copy(muc_online_room, node(), ram_copies),
    catch ets:new(muc_online_users, [bag, named_table, public, {keypos, 2}]),
    clean_table_from_bad_node(node(), MyHost),
    mnesia:subscribe(system),
    Access = gen_mod:get_opt(access, Opts,
                             fun acl:access_rules_validator/1, all),
    AccessCreate = gen_mod:get_opt(access_create, Opts,
                                   fun acl:access_rules_validator/1, all),
    AccessAdmin = gen_mod:get_opt(access_admin, Opts,
                                  fun acl:access_rules_validator/1,
                                  none),
    AccessPersistent = gen_mod:get_opt(access_persistent, Opts,
				       fun acl:access_rules_validator/1,
                                       all),
    HistorySize = gen_mod:get_opt(history_size, Opts,
                                  fun(I) when is_integer(I), I>=0 -> I end,
                                  20),
    MaxRoomsDiscoItems = gen_mod:get_opt(max_rooms_discoitems, Opts,
                                  fun(I) when is_integer(I), I>=0 -> I end,
                                  100),
    DefRoomOpts1 = gen_mod:get_opt(default_room_options, Opts,
				   fun(L) when is_list(L) -> L end,
				   []),
    DefRoomOpts =
	lists:flatmap(
	  fun({Opt, Val}) ->
		  Bool = fun(B) when is_boolean(B) -> B end,
		  VFun = case Opt of
			     allow_change_subj -> Bool;
			     allow_private_messages -> Bool;
			     allow_query_users -> Bool;
			     allow_user_invites -> Bool;
			     allow_visitor_nickchange -> Bool;
			     allow_visitor_status -> Bool;
			     anonymous -> Bool;
			     captcha_protected -> Bool;
			     logging -> Bool;
			     members_by_default -> Bool;
			     members_only -> Bool;
			     moderated -> Bool;
			     password_protected -> Bool;
			     persistent -> Bool;
			     public -> Bool;
			     public_list -> Bool;
			     mam -> Bool;
			     allow_subscription -> Bool;
			     password -> fun iolist_to_binary/1;
			     title -> fun iolist_to_binary/1;
			     allow_private_messages_from_visitors ->
				 fun(anyone) -> anyone;
				    (moderators) -> moderators;
				    (nobody) -> nobody
				 end;
			     max_users ->
				 fun(I) when is_integer(I), I > 0 -> I end;
                             presence_broadcast ->
                                 fun(L) ->
                                         lists:map(
                                           fun(moderator) -> moderator;
                                              (participant) -> participant;
                                              (visitor) -> visitor
                                           end, L)
                                 end;
			     _ ->
				 ?ERROR_MSG("unknown option ~p with value ~p",
					    [Opt, Val]),
				 fun(_) -> undefined end
			 end,
		  case gen_mod:get_opt(Opt, [{Opt, Val}], VFun) of
		      undefined -> [];
		      NewVal -> [{Opt, NewVal}]
		  end
	  end, DefRoomOpts1),
    RoomShaper = gen_mod:get_opt(room_shaper, Opts,
                                 fun(A) when is_atom(A) -> A end,
                                 none),
    gen_iq_handler:add_iq_handler(ejabberd_local, MyHost, ?NS_REGISTER,
				  ?MODULE, process_register, IQDisc),
    gen_iq_handler:add_iq_handler(ejabberd_local, MyHost, ?NS_VCARD,
				  ?MODULE, process_vcard, IQDisc),
    gen_iq_handler:add_iq_handler(ejabberd_local, MyHost, ?NS_MUCSUB,
				  ?MODULE, process_mucsub, IQDisc),
    gen_iq_handler:add_iq_handler(ejabberd_local, MyHost, ?NS_MUC_UNIQUE,
				  ?MODULE, process_muc_unique, IQDisc),
    gen_iq_handler:add_iq_handler(ejabberd_local, MyHost, ?NS_DISCO_INFO,
				  ?MODULE, process_disco_info, IQDisc),
    gen_iq_handler:add_iq_handler(ejabberd_local, MyHost, ?NS_DISCO_ITEMS,
				  ?MODULE, process_disco_items, IQDisc),
    ejabberd_router:register_route(MyHost, Host),
    load_permanent_rooms(MyHost, Host,
			 {Access, AccessCreate, AccessAdmin, AccessPersistent},
			 HistorySize, RoomShaper),
    {ok, #state{host = MyHost,
		server_host = Host,
		access = {Access, AccessCreate, AccessAdmin, AccessPersistent},
		default_room_opts = DefRoomOpts,
		history_size = HistorySize,
		max_rooms_discoitems = MaxRoomsDiscoItems,
		room_shaper = RoomShaper}}.

handle_call(stop, _From, State) ->
    {stop, normal, ok, State};
handle_call({create, Room, From, Nick, Opts}, _From,
	    #state{host = Host, server_host = ServerHost,
		   access = Access, default_room_opts = DefOpts,
		   history_size = HistorySize,
		   room_shaper = RoomShaper} = State) ->
    ?DEBUG("MUC: create new room '~s'~n", [Room]),
    NewOpts = case Opts of
		default -> DefOpts;
		_ -> Opts
	      end,
    {ok, Pid} = mod_muc_room:start(
		  Host, ServerHost, Access,
		  Room, HistorySize,
		  RoomShaper, From,
		  Nick, NewOpts),
    register_room(Host, Room, Pid),
    {reply, ok, State}.

handle_cast(_Msg, State) -> {noreply, State}.

handle_info({route, From, To, Packet},
	    #state{host = Host, server_host = ServerHost,
		   access = Access, default_room_opts = DefRoomOpts,
		   history_size = HistorySize,
		   max_rooms_discoitems = MaxRoomsDiscoItems,
		   room_shaper = RoomShaper} = State) ->
    case catch do_route(Host, ServerHost, Access, HistorySize, RoomShaper,
			From, To, Packet, DefRoomOpts, MaxRoomsDiscoItems) of
	{'EXIT', Reason} ->
	    ?ERROR_MSG("~p", [Reason]);
	_ ->
	    ok
    end,
    {noreply, State};
handle_info({room_destroyed, RoomHost, Pid}, State) ->
    F = fun () ->
		mnesia:delete_object(#muc_online_room{name_host =
							  RoomHost,
						      pid = Pid})
	end,
    mnesia:transaction(F),
    {noreply, State};
handle_info({mnesia_system_event, {mnesia_down, Node}}, State) ->
    clean_table_from_bad_node(Node),
    {noreply, State};
handle_info(_Info, State) -> {noreply, State}.

terminate(_Reason, #state{host = MyHost}) ->
    ejabberd_router:unregister_route(MyHost),
    gen_iq_handler:remove_iq_handler(ejabberd_local, MyHost, ?NS_REGISTER),
    gen_iq_handler:remove_iq_handler(ejabberd_local, MyHost, ?NS_VCARD),
    gen_iq_handler:remove_iq_handler(ejabberd_local, MyHost, ?NS_MUCSUB),
    gen_iq_handler:remove_iq_handler(ejabberd_local, MyHost, ?NS_MUC_UNIQUE),
    gen_iq_handler:remove_iq_handler(ejabberd_local, MyHost, ?NS_DISCO_INFO),
    gen_iq_handler:remove_iq_handler(ejabberd_local, MyHost, ?NS_DISCO_ITEMS),
    ok.

code_change(_OldVsn, State, _Extra) -> {ok, State}.

%%--------------------------------------------------------------------
%%% Internal functions
%%--------------------------------------------------------------------

do_route(Host, ServerHost, Access, HistorySize, RoomShaper,
	 From, To, Packet, DefRoomOpts, MaxRoomsDiscoItems) ->
    {AccessRoute, _AccessCreate, _AccessAdmin, _AccessPersistent} = Access,
    case acl:match_rule(ServerHost, AccessRoute, From) of
	allow ->
	    do_route1(Host, ServerHost, Access, HistorySize, RoomShaper,
<<<<<<< HEAD
		From, To, Packet, DefRoomOpts);
	deny ->
	    Lang = xmpp:get_lang(Packet),
=======
		From, To, Packet, DefRoomOpts, MaxRoomsDiscoItems);
	_ ->
	    #xmlel{attrs = Attrs} = Packet,
	    Lang = fxml:get_attr_s(<<"xml:lang">>, Attrs),
>>>>>>> bd060bc1
	    ErrText = <<"Access denied by service policy">>,
	    Err = xmpp:err_forbidden(ErrText, Lang),
	    ejabberd_router:route_error(To, From, Packet, Err)
    end.

do_route1(_Host, _ServerHost, _Access, _HistorySize, _RoomShaper,
	  From, #jid{luser = <<"">>, lresource = <<"">>} = To,
	  #iq{} = IQ, _DefRoomOpts) ->
    ejabberd_local:process_iq(From, To, IQ);
do_route1(Host, ServerHost, Access, _HistorySize, _RoomShaper,
	  From, #jid{luser = <<"">>, lresource = <<"">>} = To,
	  #message{lang = Lang, body = Body, type = Type} = Packet, _) ->
    {_AccessRoute, _AccessCreate, AccessAdmin, _AccessPersistent} = Access,
    if Type == error ->
	    ok;
       true ->
	    case acl:match_rule(ServerHost, AccessAdmin, From) of
		allow ->
		    Msg = xmpp:get_text(Body),
		    broadcast_service_message(Host, Msg);
		deny ->
		    ErrText = <<"Only service administrators are allowed "
				"to send service messages">>,
		    Err = xmpp:make_error(
			    Packet, xmpp:err_forbidden(ErrText, Lang)),
		    ejabberd_router:route(To, From, Err)
	    end
    end;
do_route1(_Host, _ServerHost, _Access, _HistorySize, _RoomShaper,
	  From, #jid{luser = <<"">>} = To, Packet, _DefRoomOpts) ->
    Err = xmpp:err_service_unavailable(),
    ejabberd_router:route_error(To, From, Packet, Err);
do_route1(Host, ServerHost, Access, HistorySize, RoomShaper,
<<<<<<< HEAD
	  From, To, Packet, DefRoomOpts) ->
    {_AccessRoute, AccessCreate, _AccessAdmin, _AccessPersistent} = Access,
    {Room, _, Nick} = jid:tolower(To),
    case mnesia:dirty_read(muc_online_room, {Room, Host}) of
	[] ->
	    case is_create_request(Packet) of
		true ->
		    case check_user_can_create_room(
			   ServerHost, AccessCreate, From, Room) and
			check_create_roomid(ServerHost, Room) of
			true ->
			    {ok, Pid} = start_new_room(
					  Host, ServerHost, Access,
					  Room, HistorySize,
					  RoomShaper, From, Nick, DefRoomOpts),
			    register_room(Host, Room, Pid),
			    mod_muc_room:route(Pid, From, Nick, Packet),
			    ok;
			false ->
			    Lang = xmpp:get_lang(Packet),
			    ErrText = <<"Room creation is denied by service policy">>,
			    Err = xmpp:make_error(
				    Packet, xmpp:err_forbidden(ErrText, Lang)),
=======
	  From, To, Packet, DefRoomOpts, MaxRoomsDiscoItems) ->
    {_AccessRoute, AccessCreate, AccessAdmin, _AccessPersistent} = Access,
    {Room, _, Nick} = jid:tolower(To),
    #xmlel{name = Name, attrs = Attrs} = Packet,
    case Room of
      <<"">> ->
	  case Nick of
	    <<"">> ->
		case Name of
		  <<"iq">> ->
		      case jlib:iq_query_info(Packet) of
			#iq{type = get, xmlns = (?NS_DISCO_INFO) = XMLNS,
			    sub_el = _SubEl, lang = Lang} =
			    IQ ->
			    Info = ejabberd_hooks:run_fold(disco_info,
							   ServerHost, [],
							   [ServerHost, ?MODULE,
							    <<"">>, <<"">>]),
			    Res = IQ#iq{type = result,
					sub_el =
					    [#xmlel{name = <<"query">>,
						    attrs =
							[{<<"xmlns">>, XMLNS}],
						    children =
							iq_disco_info(
							  ServerHost, Lang) ++
							  Info}]},
			    ejabberd_router:route(To, From,
						  jlib:iq_to_xml(Res));
			#iq{type = get, xmlns = ?NS_DISCO_ITEMS} = IQ ->
			    spawn(?MODULE, process_iq_disco_items,
				  [Host, From, To, MaxRoomsDiscoItems, IQ]);
			#iq{type = get, xmlns = (?NS_REGISTER) = XMLNS,
			    lang = Lang, sub_el = _SubEl} =
			    IQ ->
			    Res = IQ#iq{type = result,
					sub_el =
					    [#xmlel{name = <<"query">>,
						    attrs =
							[{<<"xmlns">>, XMLNS}],
						    children =
							iq_get_register_info(ServerHost,
									     Host,
									     From,
									     Lang)}]},
			    ejabberd_router:route(To, From,
						  jlib:iq_to_xml(Res));
			#iq{type = set, xmlns = (?NS_REGISTER) = XMLNS,
			    lang = Lang, sub_el = SubEl} =
			    IQ ->
			    case process_iq_register_set(ServerHost, Host, From,
							 SubEl, Lang)
				of
			      {result, IQRes} ->
				  Res = IQ#iq{type = result,
					      sub_el =
						  [#xmlel{name = <<"query">>,
							  attrs =
							      [{<<"xmlns">>,
								XMLNS}],
							  children = IQRes}]},
				  ejabberd_router:route(To, From,
							jlib:iq_to_xml(Res));
			      {error, Error} ->
				  Err = jlib:make_error_reply(Packet, Error),
				  ejabberd_router:route(To, From, Err)
			    end;
			#iq{type = get, xmlns = (?NS_VCARD) = XMLNS,
			    lang = Lang, sub_el = _SubEl} =
			    IQ ->
			    Res = IQ#iq{type = result,
					sub_el =
					    [#xmlel{name = <<"vCard">>,
						    attrs =
							[{<<"xmlns">>, XMLNS}],
						    children =
							iq_get_vcard(Lang)}]},
			    ejabberd_router:route(To, From,
						  jlib:iq_to_xml(Res));
			#iq{type = get, xmlns = ?NS_MUCSUB,
			    sub_el = #xmlel{name = <<"subscriptions">>} = SubEl} = IQ ->
			      RoomJIDs = get_subscribed_rooms(ServerHost, Host, From),
			      Subs = lists:map(
				       fun(J) ->
					       #xmlel{name = <<"subscription">>,
						      attrs = [{<<"jid">>,
								jid:to_string(J)}]}
				       end, RoomJIDs),
			      Res = IQ#iq{type = result,
					  sub_el = [SubEl#xmlel{children = Subs}]},
			      ejabberd_router:route(To, From, jlib:iq_to_xml(Res));
			#iq{type = get, xmlns = ?NS_MUC_UNIQUE} = IQ ->
			    Res = IQ#iq{type = result,
					sub_el =
					    [#xmlel{name = <<"unique">>,
						    attrs =
							[{<<"xmlns">>,
							  ?NS_MUC_UNIQUE}],
						    children =
							[iq_get_unique(From)]}]},
			    ejabberd_router:route(To, From,
						  jlib:iq_to_xml(Res));
			#iq{} ->
			    Err = jlib:make_error_reply(Packet,
							?ERR_FEATURE_NOT_IMPLEMENTED),
			    ejabberd_router:route(To, From, Err);
			_ -> ok
		      end;
		  <<"message">> ->
		      case fxml:get_attr_s(<<"type">>, Attrs) of
			<<"error">> -> ok;
			_ ->
			    case acl:match_rule(ServerHost, AccessAdmin, From)
				of
			      allow ->
				  Msg = fxml:get_path_s(Packet,
						       [{elem, <<"body">>},
							cdata]),
				  broadcast_service_message(Host, Msg);
			      _ ->
				  Lang = fxml:get_attr_s(<<"xml:lang">>, Attrs),
				  ErrText =
				      <<"Only service administrators are allowed "
					"to send service messages">>,
				  Err = jlib:make_error_reply(Packet,
							      ?ERRT_FORBIDDEN(Lang,
									      ErrText)),
				  ejabberd_router:route(To, From, Err)
			    end
		      end;
		  <<"presence">> -> ok
		end;
	    _ ->
		case fxml:get_attr_s(<<"type">>, Attrs) of
		  <<"error">> -> ok;
		  <<"result">> -> ok;
		  _ ->
		      Err = jlib:make_error_reply(Packet,
						  ?ERR_ITEM_NOT_FOUND),
		      ejabberd_router:route(To, From, Err)
		end
	  end;
      _ ->
	    case mnesia:dirty_read(muc_online_room, {Room, Host}) of
		[] ->
		    case is_create_request(Packet) of
			true ->
			    case check_user_can_create_room(ServerHost,
				    AccessCreate, From, Room) and
				check_create_roomid(ServerHost, Room) of
				true ->
				    {ok, Pid} = start_new_room(Host, ServerHost, Access,
					    Room, HistorySize,
					    RoomShaper, From, Nick, DefRoomOpts),
				    register_room(Host, Room, Pid),
				    mod_muc_room:route(Pid, From, Nick, Packet),
				    ok;
				false ->
				    Lang = fxml:get_attr_s(<<"xml:lang">>, Attrs),
				    ErrText = <<"Room creation is denied by service policy">>,
				    Err = jlib:make_error_reply(
					    Packet, ?ERRT_FORBIDDEN(Lang, ErrText)),
				    ejabberd_router:route(To, From, Err)
			    end;
			false ->
			    Lang = fxml:get_attr_s(<<"xml:lang">>, Attrs),
			    ErrText = <<"Conference room does not exist">>,
			    Err = jlib:make_error_reply(Packet,
				    ?ERRT_ITEM_NOT_FOUND(Lang, ErrText)),
>>>>>>> bd060bc1
			    ejabberd_router:route(To, From, Err)
		    end;
		false ->
		    Lang = xmpp:get_lang(Packet),
		    ErrText = <<"Conference room does not exist">>,
		    Err = xmpp:err_item_not_found(ErrText, Lang),
		    ejabberd_router:route_error(To, From, Packet, Err)
	    end;
	[R] ->
	    Pid = R#muc_online_room.pid,
	    ?DEBUG("MUC: send to process ~p~n", [Pid]),
	    mod_muc_room:route(Pid, From, Nick, Packet),
	    ok
    end.

-spec process_vcard(iq()) -> iq().
process_vcard(#iq{type = get, lang = Lang, sub_els = [#vcard_temp{}]} = IQ) ->
    Desc = translate:translate(Lang, <<"ejabberd MUC module">>),
    Copyright = <<"Copyright (c) 2003-2016 ProcessOne">>,
    xmpp:make_iq_result(
      IQ, #vcard_temp{fn = <<"ejabberd/mod_muc">>,
		      url = ?EJABBERD_URI,
		      desc = <<Desc/binary, $\n, Copyright/binary>>});
process_vcard(#iq{type = set, lang = Lang} = IQ) ->
    Txt = <<"Value 'set' of 'type' attribute is not allowed">>,
    xmpp:make_error(IQ, xmpp:err_not_allowed(Txt, Lang));
process_vcard(#iq{lang = Lang} = IQ) ->
    Txt = <<"No module is handling this query">>,
    xmpp:make_error(IQ, xmpp:err_service_unavailable(Txt, Lang)).

-spec process_register(iq()) -> iq().
process_register(#iq{type = get, from = From, to = To, lang = Lang,
		     sub_els = [#register{}]} = IQ) ->
    Host = To#jid.lserver,
    ServerHost = ejabberd_router:host_of_route(Host),
    xmpp:make_iq_result(IQ, iq_get_register_info(ServerHost, Host, From, Lang));
process_register(#iq{type = set, from = From, to = To,
		     lang = Lang, sub_els = [El = #register{}]} = IQ) ->
    Host = To#jid.lserver,
    ServerHost = ejabberd_router:host_of_route(Host),
    case process_iq_register_set(ServerHost, Host, From, El, Lang) of
	{result, Result} ->
	    xmpp:make_iq_result(IQ, Result);
	{error, Err} ->
	    xmpp:make_error(IQ, Err)
    end.

<<<<<<< HEAD
-spec process_disco_info(iq()) -> iq().
process_disco_info(#iq{type = set, lang = Lang} = IQ) ->
    Txt = <<"Value 'set' of 'type' attribute is not allowed">>,
    xmpp:make_error(IQ, xmpp:err_not_allowed(Txt, Lang));
process_disco_info(#iq{type = get, to = To, lang = Lang,
		       sub_els = [#disco_info{node = <<"">>}]} = IQ) ->
    ServerHost = ejabberd_router:host_of_route(To#jid.lserver),
    X = ejabberd_hooks:run_fold(disco_info, ServerHost, [],
				[ServerHost, ?MODULE, <<"">>, Lang]),
    MAMFeatures = case gen_mod:is_loaded(ServerHost, mod_mam) of
		      true -> [?NS_MAM_TMP, ?NS_MAM_0, ?NS_MAM_1];
		      false -> []
		  end,
    Features = [?NS_DISCO_INFO, ?NS_DISCO_ITEMS,
		?NS_REGISTER, ?NS_MUC, ?NS_RSM,
		?NS_VCARD, ?NS_MUCSUB, ?NS_MUC_UNIQUE | MAMFeatures],
    Identity = #identity{category = <<"conference">>,
			 type = <<"text">>,
			 name = translate:translate(Lang, <<"Chatrooms">>)},
    xmpp:make_iq_result(
      IQ, #disco_info{features = Features,
		      identities = [Identity],
		      xdata = X});
process_disco_info(#iq{type = get, lang = Lang,
		       sub_els = [#disco_info{}]} = IQ) ->
    xmpp:make_error(IQ, xmpp:err_item_not_found(<<"Node not found">>, Lang));
process_disco_info(#iq{lang = Lang} = IQ) ->
    Txt = <<"No module is handling this query">>,
    xmpp:make_error(IQ, xmpp:err_service_unavailable(Txt, Lang)).

-spec process_disco_items(iq()) -> iq().
process_disco_items(#iq{type = set, lang = Lang} = IQ) ->
    Txt = <<"Value 'set' of 'type' attribute is not allowed">>,
    xmpp:make_error(IQ, xmpp:err_not_allowed(Txt, Lang));
process_disco_items(#iq{type = get, from = From, to = To, lang = Lang,
			sub_els = [#disco_items{node = Node, rsm = RSM}]} = IQ) ->
    Host = To#jid.lserver,
    xmpp:make_iq_result(
      IQ, #disco_items{node = Node,
		       items = iq_disco_items(Host, From, Lang, Node, RSM)});
process_disco_items(#iq{lang = Lang} = IQ) ->
    Txt = <<"No module is handling this query">>,
    xmpp:make_error(IQ, xmpp:err_service_unavailable(Txt, Lang)).

-spec process_muc_unique(iq()) -> iq().
process_muc_unique(#iq{type = set, lang = Lang} = IQ) ->
    Txt = <<"Value 'set' of 'type' attribute is not allowed">>,
    xmpp:make_error(IQ, xmpp:err_not_allowed(Txt, Lang));
process_muc_unique(#iq{from = From, type = get,
		       sub_els = [#muc_unique{}]} = IQ) ->
    Name = p1_sha:sha(term_to_binary([From, p1_time_compat:timestamp(),
				      randoms:get_string()])),
    xmpp:make_iq_result(IQ, #muc_unique{name = Name}).

-spec process_mucsub(iq()) -> iq().
process_mucsub(#iq{type = set, lang = Lang} = IQ) ->
    Txt = <<"Value 'set' of 'type' attribute is not allowed">>,
    xmpp:make_error(IQ, xmpp:err_not_allowed(Txt, Lang));
process_mucsub(#iq{type = get, from = From, to = To,
		   sub_els = [#muc_subscriptions{}]} = IQ) ->
    Host = To#jid.lserver,
    ServerHost = ejabberd_router:host_of_route(Host),
    RoomJIDs = get_subscribed_rooms(ServerHost, Host, From),
    xmpp:make_iq_result(IQ, #muc_subscriptions{list = RoomJIDs});
process_mucsub(#iq{lang = Lang} = IQ) ->
    Txt = <<"No module is handling this query">>,
    xmpp:make_error(IQ, xmpp:err_service_unavailable(Txt, Lang)).

-spec is_create_request(stanza()) -> boolean().
is_create_request(#presence{type = available}) ->
    true;
is_create_request(#iq{type = T} = IQ) when T == get; T == set ->
    xmpp:has_subtag(IQ, #muc_subscribe{}) orelse
    xmpp:has_subtag(IQ, #muc_owner{});
=======
-spec is_create_request(xmlel()) -> boolean().
is_create_request(#xmlel{name = <<"presence">>} = Packet) ->
    <<"">> == fxml:get_tag_attr_s(<<"type">>, Packet);
is_create_request(#xmlel{name = <<"iq">>} = Packet) ->
    case jlib:iq_query_info(Packet) of
	#iq{type = set, xmlns = ?NS_MUCSUB,
	    sub_el = #xmlel{name = <<"subscribe">>}} ->
	    true;
	#iq{type = get, xmlns = ?NS_MUC_OWNER, sub_el = SubEl} ->
	    [] == fxml:remove_cdata(SubEl#xmlel.children);
	_ ->
	    false
    end;
>>>>>>> bd060bc1
is_create_request(_) ->
    false.

check_user_can_create_room(ServerHost, AccessCreate,
			   From, _RoomID) ->
    case acl:match_rule(ServerHost, AccessCreate, From) of
      allow -> true;
      _ -> false
    end.

check_create_roomid(ServerHost, RoomID) ->
    Max = gen_mod:get_module_opt(ServerHost, ?MODULE, max_room_id,
				 fun(infinity) -> infinity;
				    (I) when is_integer(I), I>0 -> I
				 end, infinity),
    Regexp = gen_mod:get_module_opt(ServerHost, ?MODULE, regexp_room_id,
				    fun iolist_to_binary/1, ""),
    (byte_size(RoomID) =< Max) and
    (re:run(RoomID, Regexp, [unicode, {capture, none}]) == match).

get_rooms(ServerHost, Host) ->
    LServer = jid:nameprep(ServerHost),
    Mod = gen_mod:db_mod(LServer, ?MODULE),
    Mod:get_rooms(LServer, Host).

load_permanent_rooms(Host, ServerHost, Access,
		     HistorySize, RoomShaper) ->
    lists:foreach(
      fun(R) ->
		{Room, Host} = R#muc_room.name_host,
		case mnesia:dirty_read(muc_online_room, {Room, Host}) of
		    [] ->
			{ok, Pid} = mod_muc_room:start(Host,
				ServerHost, Access, Room,
				HistorySize, RoomShaper,
				R#muc_room.opts),
			register_room(Host, Room, Pid);
		    _ -> ok
		end
	end,
	get_rooms(ServerHost, Host)).

start_new_room(Host, ServerHost, Access, Room,
	    HistorySize, RoomShaper, From,
	    Nick, DefRoomOpts) ->
    case restore_room(ServerHost, Host, Room) of
	error ->
	    ?DEBUG("MUC: open new room '~s'~n", [Room]),
	    mod_muc_room:start(Host, ServerHost, Access, Room,
		HistorySize, RoomShaper,
		From, Nick, DefRoomOpts);
	Opts ->
	    ?DEBUG("MUC: restore room '~s'~n", [Room]),
	    mod_muc_room:start(Host, ServerHost, Access, Room,
		HistorySize, RoomShaper, Opts)
    end.

register_room(Host, Room, Pid) ->
    F = fun() ->
	    mnesia:write(#muc_online_room{name_host = {Room, Host},
		    pid = Pid})
    end,
    mnesia:transaction(F).

<<<<<<< HEAD
iq_disco_items(Host, From, Lang, <<"">>, undefined) ->
=======

iq_disco_info(ServerHost, Lang) ->
    [#xmlel{name = <<"identity">>,
	    attrs =
		[{<<"category">>, <<"conference">>},
		 {<<"type">>, <<"text">>},
		 {<<"name">>,
		  translate:translate(Lang, <<"Chatrooms">>)}],
	    children = []},
     #xmlel{name = <<"feature">>,
	    attrs = [{<<"var">>, ?NS_DISCO_INFO}], children = []},
     #xmlel{name = <<"feature">>,
	    attrs = [{<<"var">>, ?NS_DISCO_ITEMS}], children = []},
     #xmlel{name = <<"feature">>,
	    attrs = [{<<"var">>, ?NS_MUC}], children = []},
     #xmlel{name = <<"feature">>,
	    attrs = [{<<"var">>, ?NS_MUC_UNIQUE}], children = []},
     #xmlel{name = <<"feature">>,
	    attrs = [{<<"var">>, ?NS_REGISTER}], children = []},
     #xmlel{name = <<"feature">>,
	    attrs = [{<<"var">>, ?NS_RSM}], children = []},
     #xmlel{name = <<"feature">>,
	    attrs = [{<<"var">>, ?NS_MUCSUB}], children = []},
     #xmlel{name = <<"feature">>,
	    attrs = [{<<"var">>, ?NS_VCARD}], children = []}] ++
	case gen_mod:is_loaded(ServerHost, mod_mam) of
	    true ->
		[#xmlel{name = <<"feature">>,
			attrs = [{<<"var">>, ?NS_MAM_TMP}]},
		 #xmlel{name = <<"feature">>,
			attrs = [{<<"var">>, ?NS_MAM_0}]},
		 #xmlel{name = <<"feature">>,
			attrs = [{<<"var">>, ?NS_MAM_1}]}];
	    false ->
		[]
	end.

iq_disco_items(Host, From, Lang, MaxRoomsDiscoItems, <<>>, none) ->
>>>>>>> bd060bc1
    Rooms = get_vh_rooms(Host),
    case erlang:length(Rooms) < MaxRoomsDiscoItems of
	true ->
	    iq_disco_items_list(Host, Rooms, {get_disco_item, all, From, Lang});
	false ->
<<<<<<< HEAD
	    iq_disco_items(Host, From, Lang, <<"nonemptyrooms">>, undefined)
    end;
iq_disco_items(Host, From, Lang, <<"nonemptyrooms">>, undefined) ->
    Empty = #disco_item{jid = jid:make(<<"conference.localhost">>),
			node = <<"emptyrooms">>,
			name = translate:translate(Lang, <<"Empty Rooms">>)},
    Query = {get_disco_item, only_non_empty, From, Lang},
    [Empty | iq_disco_items_list(Host, get_vh_rooms(Host), Query)];
iq_disco_items(Host, From, Lang, <<"emptyrooms">>, undefined) ->
=======
	    iq_disco_items(Host, From, Lang, MaxRoomsDiscoItems, <<"nonemptyrooms">>, none)
    end;
iq_disco_items(Host, From, Lang, _MaxRoomsDiscoItems, <<"nonemptyrooms">>, none) ->
    XmlEmpty = #xmlel{name = <<"item">>,
				   attrs =
				       [{<<"jid">>, <<"conference.localhost">>},
					{<<"node">>, <<"emptyrooms">>},
					{<<"name">>, translate:translate(Lang, <<"Empty Rooms">>)}],
				   children = []},
    Query = {get_disco_item, only_non_empty, From, Lang},
    [XmlEmpty | iq_disco_items_list(Host, get_vh_rooms(Host), Query)];
iq_disco_items(Host, From, Lang, _MaxRoomsDiscoItems, <<"emptyrooms">>, none) ->
>>>>>>> bd060bc1
    iq_disco_items_list(Host, get_vh_rooms(Host), {get_disco_item, 0, From, Lang});
iq_disco_items(Host, From, Lang, _MaxRoomsDiscoItems, _DiscoNode, Rsm) ->
    {Rooms, RsmO} = get_vh_rooms(Host, Rsm),
    RsmOut = jlib:rsm_encode(RsmO),
    iq_disco_items_list(Host, Rooms, {get_disco_item, all, From, Lang}) ++ RsmOut.

iq_disco_items_list(Host, Rooms, Query) ->
    lists:zf(
      fun(#muc_online_room{name_host = {Name, _Host}, pid = Pid}) ->
	      case catch gen_fsm:sync_send_all_state_event(Pid, Query, 100) of
		  {item, Desc} ->
		      flush(),
		      {true, #disco_item{jid = jid:make(Name, Host),
					 name = Desc}};
		  _ ->
		      false
	      end
      end, Rooms).

<<<<<<< HEAD
get_vh_rooms(_, _) ->
    todo.
%% get_vh_rooms(Host, #rsm_in{max=M, direction=Direction, id=I, index=Index})->
%%     AllRooms = lists:sort(get_vh_rooms(Host)),
%%     Count = erlang:length(AllRooms),
%%     Guard = case Direction of
%% 		_ when Index =/= undefined -> [{'==', {element, 2, '$1'}, Host}];
%% 		aft -> [{'==', {element, 2, '$1'}, Host}, {'>=',{element, 1, '$1'} ,I}];
%% 		before when I =/= []-> [{'==', {element, 2, '$1'}, Host}, {'=<',{element, 1, '$1'} ,I}];
%% 		_ -> [{'==', {element, 2, '$1'}, Host}]
%% 	    end,
%%     L = lists:sort(
%% 	  mnesia:dirty_select(muc_online_room,
%% 			      [{#muc_online_room{name_host = '$1', _ = '_'},
%% 				Guard,
%% 				['$_']}])),
%%     L2 = if
%% 	     Index == undefined andalso Direction == before ->
%% 		 lists:reverse(lists:sublist(lists:reverse(L), 1, M));
%% 	     Index == undefined ->
%% 		 lists:sublist(L, 1, M);
%% 	     Index > Count  orelse Index < 0 ->
%% 		 [];
%% 	     true ->
%% 		 lists:sublist(L, Index+1, M)
%% 	 end,
%%     if L2 == [] -> {L2, #rsm_out{count = Count}};
%%        true ->
%% 	   H = hd(L2),
%% 	   NewIndex = get_room_pos(H, AllRooms),
%% 	   T = lists:last(L2),
%% 	   {F, _} = H#muc_online_room.name_host,
%% 	   {Last, _} = T#muc_online_room.name_host,
%% 	   {L2,
%% 	    #rsm_out{first = F, last = Last, count = Count,
%% 		     index = NewIndex}}
%%     end.

get_subscribed_rooms(_ServerHost, Host, From) ->
    Rooms = get_vh_rooms(Host),
    lists:flatmap(
      fun(#muc_online_room{name_host = {Name, _}, pid = Pid}) ->
	      case gen_fsm:sync_send_all_state_event(Pid, {is_subscriber, From}) of
		  true -> [jid:make(Name, Host)];
=======
get_subscribed_rooms(_ServerHost, Host1, From) ->
    Rooms = get_vh_rooms(Host1),
    BareFrom = jid:remove_resource(From),
    lists:flatmap(
      fun(#muc_online_room{name_host = {Name, Host}, pid = Pid}) ->
	      case gen_fsm:sync_send_all_state_event(Pid, {is_subscribed, BareFrom}) of
		  true -> [jid:make(Name, Host, <<>>)];
>>>>>>> bd060bc1
		  false -> []
	      end;
	 (_) ->
	      []
      end, Rooms).

%% @doc Return the position of desired room in the list of rooms.
%% The room must exist in the list. The count starts in 0.
%% @spec (Desired::muc_online_room(), Rooms::[muc_online_room()]) -> integer()
get_room_pos(Desired, Rooms) ->
    get_room_pos(Desired, Rooms, 0).

get_room_pos(Desired, [HeadRoom | _], HeadPosition)
    when Desired#muc_online_room.name_host ==
	   HeadRoom#muc_online_room.name_host ->
    HeadPosition;
get_room_pos(Desired, [_ | Rooms], HeadPosition) ->
    get_room_pos(Desired, Rooms, HeadPosition + 1).

flush() -> receive _ -> flush() after 0 -> ok end.

get_nick(ServerHost, Host, From) ->
    LServer = jid:nameprep(ServerHost),
    Mod = gen_mod:db_mod(LServer, ?MODULE),
    Mod:get_nick(LServer, Host, From).

iq_get_register_info(ServerHost, Host, From, Lang) ->
    {Nick, Registered} = case get_nick(ServerHost, Host, From) of
			     error -> {<<"">>, false};
			     N -> {N, true}
			 end,
    Title = <<(translate:translate(
		 Lang, <<"Nickname Registration at ">>))/binary, Host/binary>>,
    Inst = translate:translate(Lang, <<"Enter nickname you want to register">>),
    Fields = muc_register:encode(
	       [{roomnick, Nick}],
	       fun(T) -> translate:translate(Lang, T) end),
    X = #xdata{type = form, title = Title,
	       instructions = [Inst], fields = Fields},
    #register{nick = Nick,
	      registered = Registered,
	      instructions = 
		  translate:translate(
		    Lang, <<"You need a client that supports x:data "
			    "to register the nickname">>),
	      xdata = X}.

set_nick(ServerHost, Host, From, Nick) ->
    LServer = jid:nameprep(ServerHost),
    Mod = gen_mod:db_mod(LServer, ?MODULE),
    Mod:set_nick(LServer, Host, From, Nick).

iq_set_register_info(ServerHost, Host, From, Nick,
		     Lang) ->
    case set_nick(ServerHost, Host, From, Nick) of
      {atomic, ok} -> {result, undefined};
      {atomic, false} ->
	  ErrText = <<"That nickname is registered by another "
		      "person">>,
	  {error, xmpp:err_conflict(ErrText, Lang)};
      _ ->
	  Txt = <<"Database failure">>,
	  {error, xmpp:err_internal_server_error(Txt, Lang)}
    end.

process_iq_register_set(ServerHost, Host, From,
			#register{remove = true}, Lang) ->
    iq_set_register_info(ServerHost, Host, From, <<"">>, Lang);
process_iq_register_set(_ServerHost, _Host, _From,
			#register{xdata = #xdata{type = cancel}}, _Lang) ->
    {result, undefined};
process_iq_register_set(ServerHost, Host, From,
			#register{nick = Nick, xdata = XData}, Lang) ->
    case XData of
	#xdata{type = submit, fields = Fs} ->
	    try
		Options = muc_register:decode(Fs),
		N = proplists:get_value(roomnick, Options),
		iq_set_register_info(ServerHost, Host, From, N, Lang)
	    catch _:{muc_register, Why} ->
		    ErrText = muc_register:format_error(Why),
		    {error, xmpp:err_bad_request(ErrText, Lang)}
	    end;
	#xdata{} ->
	    Txt = <<"Incorrect data form">>,
	    {error, xmpp:err_bad_request(Txt, Lang)};
	_ when is_binary(Nick), Nick /= <<"">> ->
	    iq_set_register_info(ServerHost, Host, From, Nick, Lang);
	_ ->
	    ErrText = <<"You must fill in field \"Nickname\" in the form">>,
	    {error, xmpp:err_not_acceptable(ErrText, Lang)}
    end.

broadcast_service_message(Host, Msg) ->
    lists:foreach(
	fun(#muc_online_room{pid = Pid}) ->
		gen_fsm:send_all_state_event(
		    Pid, {service_message, Msg})
	end, get_vh_rooms(Host)).


get_vh_rooms(Host) ->
    mnesia:dirty_select(muc_online_room,
			[{#muc_online_room{name_host = '$1', _ = '_'},
			  [{'==', {element, 2, '$1'}, Host}],
			  ['$_']}]).


clean_table_from_bad_node(Node) ->
    F = fun() ->
		Es = mnesia:select(
		       muc_online_room,
		       [{#muc_online_room{pid = '$1', _ = '_'},
			 [{'==', {node, '$1'}, Node}],
			 ['$_']}]),
		lists:foreach(fun(E) ->
				      mnesia:delete_object(E)
			      end, Es)
        end,
    mnesia:async_dirty(F).

clean_table_from_bad_node(Node, Host) ->
    F = fun() ->
		Es = mnesia:select(
		       muc_online_room,
		       [{#muc_online_room{pid = '$1',
					  name_host = {'_', Host},
					  _ = '_'},
			 [{'==', {node, '$1'}, Node}],
			 ['$_']}]),
		lists:foreach(fun(E) ->
				      mnesia:delete_object(E)
			      end, Es)
        end,
    mnesia:async_dirty(F).

opts_to_binary(Opts) ->
    lists:map(
      fun({title, Title}) ->
              {title, iolist_to_binary(Title)};
         ({description, Desc}) ->
              {description, iolist_to_binary(Desc)};
         ({password, Pass}) ->
              {password, iolist_to_binary(Pass)};
         ({subject, Subj}) ->
              {subject, iolist_to_binary(Subj)};
         ({subject_author, Author}) ->
              {subject_author, iolist_to_binary(Author)};
         ({affiliations, Affs}) ->
              {affiliations, lists:map(
                               fun({{U, S, R}, Aff}) ->
                                       NewAff =
                                           case Aff of
                                               {A, Reason} ->
                                                   {A, iolist_to_binary(Reason)};
                                               _ ->
                                                   Aff
                                           end,
                                       {{iolist_to_binary(U),
                                         iolist_to_binary(S),
                                         iolist_to_binary(R)},
                                        NewAff}
                               end, Affs)};
         ({captcha_whitelist, CWList}) ->
              {captcha_whitelist, lists:map(
                                    fun({U, S, R}) ->
                                            {iolist_to_binary(U),
                                             iolist_to_binary(S),
                                             iolist_to_binary(R)}
                                    end, CWList)};
         (Opt) ->
              Opt
      end, Opts).

export(LServer) ->
    Mod = gen_mod:db_mod(LServer, ?MODULE),
    Mod:export(LServer).

import(LServer) ->
    Mod = gen_mod:db_mod(LServer, ?MODULE),
    Mod:import(LServer).

import(LServer, DBType, Data) ->
    Mod = gen_mod:db_mod(DBType, ?MODULE),
    Mod:import(LServer, Data).

mod_opt_type(access) ->
    fun acl:access_rules_validator/1;
mod_opt_type(access_admin) ->
    fun acl:access_rules_validator/1;
mod_opt_type(access_create) ->
    fun acl:access_rules_validator/1;
mod_opt_type(access_persistent) ->
    fun acl:access_rules_validator/1;
mod_opt_type(db_type) -> fun(T) -> ejabberd_config:v_db(?MODULE, T) end;
mod_opt_type(default_room_options) ->
    fun (L) when is_list(L) -> L end;
mod_opt_type(history_size) ->
    fun (I) when is_integer(I), I >= 0 -> I end;
mod_opt_type(host) -> fun iolist_to_binary/1;
mod_opt_type(max_room_desc) ->
    fun (infinity) -> infinity;
	(I) when is_integer(I), I > 0 -> I
    end;
mod_opt_type(max_room_id) ->
    fun (infinity) -> infinity;
	(I) when is_integer(I), I > 0 -> I
    end;
mod_opt_type(max_rooms_discoitems) ->
    fun (I) when is_integer(I), I >= 0 -> I end;
mod_opt_type(regexp_room_id) ->
    fun iolist_to_binary/1;
mod_opt_type(max_room_name) ->
    fun (infinity) -> infinity;
	(I) when is_integer(I), I > 0 -> I
    end;
mod_opt_type(max_user_conferences) ->
    fun (I) when is_integer(I), I > 0 -> I end;
mod_opt_type(max_users) ->
    fun (I) when is_integer(I), I > 0 -> I end;
mod_opt_type(max_users_admin_threshold) ->
    fun (I) when is_integer(I), I > 0 -> I end;
mod_opt_type(max_users_presence) ->
    fun (MUP) when is_integer(MUP) -> MUP end;
mod_opt_type(min_message_interval) ->
    fun (MMI) when is_number(MMI) -> MMI end;
mod_opt_type(min_presence_interval) ->
    fun (I) when is_number(I), I >= 0 -> I end;
mod_opt_type(room_shaper) ->
    fun (A) when is_atom(A) -> A end;
mod_opt_type(user_message_shaper) ->
    fun (A) when is_atom(A) -> A end;
mod_opt_type(user_presence_shaper) ->
    fun (A) when is_atom(A) -> A end;
mod_opt_type(_) ->
    [access, access_admin, access_create, access_persistent,
     db_type, default_room_options, history_size, host,
     max_room_desc, max_room_id, max_room_name,
     max_rooms_discoitems, max_user_conferences, max_users,
     max_users_admin_threshold, max_users_presence,
     min_message_interval, min_presence_interval,
     regexp_room_id, room_shaper, user_message_shaper, user_presence_shaper].<|MERGE_RESOLUTION|>--- conflicted
+++ resolved
@@ -43,16 +43,12 @@
 	 forget_room/3,
 	 create_room/5,
 	 shutdown_rooms/1,
-<<<<<<< HEAD
 	 process_disco_info/1,
 	 process_disco_items/1,
 	 process_vcard/1,
 	 process_register/1,
 	 process_muc_unique/1,
 	 process_mucsub/1,
-=======
-	 process_iq_disco_items/5,
->>>>>>> bd060bc1
 	 broadcast_service_message/2,
 	 export/1,
 	 import/1,
@@ -162,20 +158,6 @@
     Mod = gen_mod:db_mod(LServer, ?MODULE),
     Mod:forget_room(LServer, Host, Name).
 
-<<<<<<< HEAD
-=======
-process_iq_disco_items(Host, From, To, MaxRoomsDiscoItems,
-		       #iq{lang = Lang} = IQ) ->
-    Rsm = jlib:rsm_decode(IQ),
-    DiscoNode = fxml:get_tag_attr_s(<<"node">>, IQ#iq.sub_el),
-    Res = IQ#iq{type = result,
-		sub_el =
-		    [#xmlel{name = <<"query">>,
-			    attrs = [{<<"xmlns">>, ?NS_DISCO_ITEMS}],
-			    children = iq_disco_items(Host, From, Lang, MaxRoomsDiscoItems, DiscoNode, Rsm)}]},
-    ejabberd_router:route(To, From, jlib:iq_to_xml(Res)).
-
->>>>>>> bd060bc1
 can_use_nick(_ServerHost, _Host, _JID, <<"">>) -> false;
 can_use_nick(ServerHost, Host, JID, Nick) ->
     LServer = jid:nameprep(ServerHost),
@@ -362,21 +344,14 @@
 %%--------------------------------------------------------------------
 
 do_route(Host, ServerHost, Access, HistorySize, RoomShaper,
-	 From, To, Packet, DefRoomOpts, MaxRoomsDiscoItems) ->
+	 From, To, Packet, DefRoomOpts, _MaxRoomsDiscoItems) ->
     {AccessRoute, _AccessCreate, _AccessAdmin, _AccessPersistent} = Access,
     case acl:match_rule(ServerHost, AccessRoute, From) of
 	allow ->
 	    do_route1(Host, ServerHost, Access, HistorySize, RoomShaper,
-<<<<<<< HEAD
-		From, To, Packet, DefRoomOpts);
+		      From, To, Packet, DefRoomOpts);
 	deny ->
 	    Lang = xmpp:get_lang(Packet),
-=======
-		From, To, Packet, DefRoomOpts, MaxRoomsDiscoItems);
-	_ ->
-	    #xmlel{attrs = Attrs} = Packet,
-	    Lang = fxml:get_attr_s(<<"xml:lang">>, Attrs),
->>>>>>> bd060bc1
 	    ErrText = <<"Access denied by service policy">>,
 	    Err = xmpp:err_forbidden(ErrText, Lang),
 	    ejabberd_router:route_error(To, From, Packet, Err)
@@ -410,7 +385,6 @@
     Err = xmpp:err_service_unavailable(),
     ejabberd_router:route_error(To, From, Packet, Err);
 do_route1(Host, ServerHost, Access, HistorySize, RoomShaper,
-<<<<<<< HEAD
 	  From, To, Packet, DefRoomOpts) ->
     {_AccessRoute, AccessCreate, _AccessAdmin, _AccessPersistent} = Access,
     {Room, _, Nick} = jid:tolower(To),
@@ -434,177 +408,6 @@
 			    ErrText = <<"Room creation is denied by service policy">>,
 			    Err = xmpp:make_error(
 				    Packet, xmpp:err_forbidden(ErrText, Lang)),
-=======
-	  From, To, Packet, DefRoomOpts, MaxRoomsDiscoItems) ->
-    {_AccessRoute, AccessCreate, AccessAdmin, _AccessPersistent} = Access,
-    {Room, _, Nick} = jid:tolower(To),
-    #xmlel{name = Name, attrs = Attrs} = Packet,
-    case Room of
-      <<"">> ->
-	  case Nick of
-	    <<"">> ->
-		case Name of
-		  <<"iq">> ->
-		      case jlib:iq_query_info(Packet) of
-			#iq{type = get, xmlns = (?NS_DISCO_INFO) = XMLNS,
-			    sub_el = _SubEl, lang = Lang} =
-			    IQ ->
-			    Info = ejabberd_hooks:run_fold(disco_info,
-							   ServerHost, [],
-							   [ServerHost, ?MODULE,
-							    <<"">>, <<"">>]),
-			    Res = IQ#iq{type = result,
-					sub_el =
-					    [#xmlel{name = <<"query">>,
-						    attrs =
-							[{<<"xmlns">>, XMLNS}],
-						    children =
-							iq_disco_info(
-							  ServerHost, Lang) ++
-							  Info}]},
-			    ejabberd_router:route(To, From,
-						  jlib:iq_to_xml(Res));
-			#iq{type = get, xmlns = ?NS_DISCO_ITEMS} = IQ ->
-			    spawn(?MODULE, process_iq_disco_items,
-				  [Host, From, To, MaxRoomsDiscoItems, IQ]);
-			#iq{type = get, xmlns = (?NS_REGISTER) = XMLNS,
-			    lang = Lang, sub_el = _SubEl} =
-			    IQ ->
-			    Res = IQ#iq{type = result,
-					sub_el =
-					    [#xmlel{name = <<"query">>,
-						    attrs =
-							[{<<"xmlns">>, XMLNS}],
-						    children =
-							iq_get_register_info(ServerHost,
-									     Host,
-									     From,
-									     Lang)}]},
-			    ejabberd_router:route(To, From,
-						  jlib:iq_to_xml(Res));
-			#iq{type = set, xmlns = (?NS_REGISTER) = XMLNS,
-			    lang = Lang, sub_el = SubEl} =
-			    IQ ->
-			    case process_iq_register_set(ServerHost, Host, From,
-							 SubEl, Lang)
-				of
-			      {result, IQRes} ->
-				  Res = IQ#iq{type = result,
-					      sub_el =
-						  [#xmlel{name = <<"query">>,
-							  attrs =
-							      [{<<"xmlns">>,
-								XMLNS}],
-							  children = IQRes}]},
-				  ejabberd_router:route(To, From,
-							jlib:iq_to_xml(Res));
-			      {error, Error} ->
-				  Err = jlib:make_error_reply(Packet, Error),
-				  ejabberd_router:route(To, From, Err)
-			    end;
-			#iq{type = get, xmlns = (?NS_VCARD) = XMLNS,
-			    lang = Lang, sub_el = _SubEl} =
-			    IQ ->
-			    Res = IQ#iq{type = result,
-					sub_el =
-					    [#xmlel{name = <<"vCard">>,
-						    attrs =
-							[{<<"xmlns">>, XMLNS}],
-						    children =
-							iq_get_vcard(Lang)}]},
-			    ejabberd_router:route(To, From,
-						  jlib:iq_to_xml(Res));
-			#iq{type = get, xmlns = ?NS_MUCSUB,
-			    sub_el = #xmlel{name = <<"subscriptions">>} = SubEl} = IQ ->
-			      RoomJIDs = get_subscribed_rooms(ServerHost, Host, From),
-			      Subs = lists:map(
-				       fun(J) ->
-					       #xmlel{name = <<"subscription">>,
-						      attrs = [{<<"jid">>,
-								jid:to_string(J)}]}
-				       end, RoomJIDs),
-			      Res = IQ#iq{type = result,
-					  sub_el = [SubEl#xmlel{children = Subs}]},
-			      ejabberd_router:route(To, From, jlib:iq_to_xml(Res));
-			#iq{type = get, xmlns = ?NS_MUC_UNIQUE} = IQ ->
-			    Res = IQ#iq{type = result,
-					sub_el =
-					    [#xmlel{name = <<"unique">>,
-						    attrs =
-							[{<<"xmlns">>,
-							  ?NS_MUC_UNIQUE}],
-						    children =
-							[iq_get_unique(From)]}]},
-			    ejabberd_router:route(To, From,
-						  jlib:iq_to_xml(Res));
-			#iq{} ->
-			    Err = jlib:make_error_reply(Packet,
-							?ERR_FEATURE_NOT_IMPLEMENTED),
-			    ejabberd_router:route(To, From, Err);
-			_ -> ok
-		      end;
-		  <<"message">> ->
-		      case fxml:get_attr_s(<<"type">>, Attrs) of
-			<<"error">> -> ok;
-			_ ->
-			    case acl:match_rule(ServerHost, AccessAdmin, From)
-				of
-			      allow ->
-				  Msg = fxml:get_path_s(Packet,
-						       [{elem, <<"body">>},
-							cdata]),
-				  broadcast_service_message(Host, Msg);
-			      _ ->
-				  Lang = fxml:get_attr_s(<<"xml:lang">>, Attrs),
-				  ErrText =
-				      <<"Only service administrators are allowed "
-					"to send service messages">>,
-				  Err = jlib:make_error_reply(Packet,
-							      ?ERRT_FORBIDDEN(Lang,
-									      ErrText)),
-				  ejabberd_router:route(To, From, Err)
-			    end
-		      end;
-		  <<"presence">> -> ok
-		end;
-	    _ ->
-		case fxml:get_attr_s(<<"type">>, Attrs) of
-		  <<"error">> -> ok;
-		  <<"result">> -> ok;
-		  _ ->
-		      Err = jlib:make_error_reply(Packet,
-						  ?ERR_ITEM_NOT_FOUND),
-		      ejabberd_router:route(To, From, Err)
-		end
-	  end;
-      _ ->
-	    case mnesia:dirty_read(muc_online_room, {Room, Host}) of
-		[] ->
-		    case is_create_request(Packet) of
-			true ->
-			    case check_user_can_create_room(ServerHost,
-				    AccessCreate, From, Room) and
-				check_create_roomid(ServerHost, Room) of
-				true ->
-				    {ok, Pid} = start_new_room(Host, ServerHost, Access,
-					    Room, HistorySize,
-					    RoomShaper, From, Nick, DefRoomOpts),
-				    register_room(Host, Room, Pid),
-				    mod_muc_room:route(Pid, From, Nick, Packet),
-				    ok;
-				false ->
-				    Lang = fxml:get_attr_s(<<"xml:lang">>, Attrs),
-				    ErrText = <<"Room creation is denied by service policy">>,
-				    Err = jlib:make_error_reply(
-					    Packet, ?ERRT_FORBIDDEN(Lang, ErrText)),
-				    ejabberd_router:route(To, From, Err)
-			    end;
-			false ->
-			    Lang = fxml:get_attr_s(<<"xml:lang">>, Attrs),
-			    ErrText = <<"Conference room does not exist">>,
-			    Err = jlib:make_error_reply(Packet,
-				    ?ERRT_ITEM_NOT_FOUND(Lang, ErrText)),
->>>>>>> bd060bc1
 			    ejabberd_router:route(To, From, Err)
 		    end;
 		false ->
@@ -652,7 +455,6 @@
 	    xmpp:make_error(IQ, Err)
     end.
 
-<<<<<<< HEAD
 -spec process_disco_info(iq()) -> iq().
 process_disco_info(#iq{type = set, lang = Lang} = IQ) ->
     Txt = <<"Value 'set' of 'type' attribute is not allowed">>,
@@ -690,9 +492,13 @@
 process_disco_items(#iq{type = get, from = From, to = To, lang = Lang,
 			sub_els = [#disco_items{node = Node, rsm = RSM}]} = IQ) ->
     Host = To#jid.lserver,
-    xmpp:make_iq_result(
-      IQ, #disco_items{node = Node,
-		       items = iq_disco_items(Host, From, Lang, Node, RSM)});
+    ServerHost = ejabberd_router:host_of_route(Host),
+    MaxRoomsDiscoItems = gen_mod:get_module_opt(
+			   ServerHost, ?MODULE, max_rooms_discoitems,
+			   fun(I) when is_integer(I), I>=0 -> I end,
+			   100),
+    Items = iq_disco_items(Host, From, Lang, MaxRoomsDiscoItems, Node, RSM),
+    xmpp:make_iq_result(IQ, #disco_items{node = Node, items = Items});
 process_disco_items(#iq{lang = Lang} = IQ) ->
     Txt = <<"No module is handling this query">>,
     xmpp:make_error(IQ, xmpp:err_service_unavailable(Txt, Lang)).
@@ -727,21 +533,6 @@
 is_create_request(#iq{type = T} = IQ) when T == get; T == set ->
     xmpp:has_subtag(IQ, #muc_subscribe{}) orelse
     xmpp:has_subtag(IQ, #muc_owner{});
-=======
--spec is_create_request(xmlel()) -> boolean().
-is_create_request(#xmlel{name = <<"presence">>} = Packet) ->
-    <<"">> == fxml:get_tag_attr_s(<<"type">>, Packet);
-is_create_request(#xmlel{name = <<"iq">>} = Packet) ->
-    case jlib:iq_query_info(Packet) of
-	#iq{type = set, xmlns = ?NS_MUCSUB,
-	    sub_el = #xmlel{name = <<"subscribe">>}} ->
-	    true;
-	#iq{type = get, xmlns = ?NS_MUC_OWNER, sub_el = SubEl} ->
-	    [] == fxml:remove_cdata(SubEl#xmlel.children);
-	_ ->
-	    false
-    end;
->>>>>>> bd060bc1
 is_create_request(_) ->
     false.
 
@@ -806,77 +597,21 @@
     end,
     mnesia:transaction(F).
 
-<<<<<<< HEAD
-iq_disco_items(Host, From, Lang, <<"">>, undefined) ->
-=======
-
-iq_disco_info(ServerHost, Lang) ->
-    [#xmlel{name = <<"identity">>,
-	    attrs =
-		[{<<"category">>, <<"conference">>},
-		 {<<"type">>, <<"text">>},
-		 {<<"name">>,
-		  translate:translate(Lang, <<"Chatrooms">>)}],
-	    children = []},
-     #xmlel{name = <<"feature">>,
-	    attrs = [{<<"var">>, ?NS_DISCO_INFO}], children = []},
-     #xmlel{name = <<"feature">>,
-	    attrs = [{<<"var">>, ?NS_DISCO_ITEMS}], children = []},
-     #xmlel{name = <<"feature">>,
-	    attrs = [{<<"var">>, ?NS_MUC}], children = []},
-     #xmlel{name = <<"feature">>,
-	    attrs = [{<<"var">>, ?NS_MUC_UNIQUE}], children = []},
-     #xmlel{name = <<"feature">>,
-	    attrs = [{<<"var">>, ?NS_REGISTER}], children = []},
-     #xmlel{name = <<"feature">>,
-	    attrs = [{<<"var">>, ?NS_RSM}], children = []},
-     #xmlel{name = <<"feature">>,
-	    attrs = [{<<"var">>, ?NS_MUCSUB}], children = []},
-     #xmlel{name = <<"feature">>,
-	    attrs = [{<<"var">>, ?NS_VCARD}], children = []}] ++
-	case gen_mod:is_loaded(ServerHost, mod_mam) of
-	    true ->
-		[#xmlel{name = <<"feature">>,
-			attrs = [{<<"var">>, ?NS_MAM_TMP}]},
-		 #xmlel{name = <<"feature">>,
-			attrs = [{<<"var">>, ?NS_MAM_0}]},
-		 #xmlel{name = <<"feature">>,
-			attrs = [{<<"var">>, ?NS_MAM_1}]}];
-	    false ->
-		[]
-	end.
-
-iq_disco_items(Host, From, Lang, MaxRoomsDiscoItems, <<>>, none) ->
->>>>>>> bd060bc1
+iq_disco_items(Host, From, Lang, MaxRoomsDiscoItems, <<"">>, undefined) ->
     Rooms = get_vh_rooms(Host),
     case erlang:length(Rooms) < MaxRoomsDiscoItems of
 	true ->
 	    iq_disco_items_list(Host, Rooms, {get_disco_item, all, From, Lang});
 	false ->
-<<<<<<< HEAD
-	    iq_disco_items(Host, From, Lang, <<"nonemptyrooms">>, undefined)
+	    iq_disco_items(Host, From, Lang, MaxRoomsDiscoItems, <<"nonemptyrooms">>, undefined)
     end;
-iq_disco_items(Host, From, Lang, <<"nonemptyrooms">>, undefined) ->
+iq_disco_items(Host, From, Lang, _MaxRoomsDiscoItems, <<"nonemptyrooms">>, undefined) ->
     Empty = #disco_item{jid = jid:make(<<"conference.localhost">>),
 			node = <<"emptyrooms">>,
 			name = translate:translate(Lang, <<"Empty Rooms">>)},
     Query = {get_disco_item, only_non_empty, From, Lang},
     [Empty | iq_disco_items_list(Host, get_vh_rooms(Host), Query)];
-iq_disco_items(Host, From, Lang, <<"emptyrooms">>, undefined) ->
-=======
-	    iq_disco_items(Host, From, Lang, MaxRoomsDiscoItems, <<"nonemptyrooms">>, none)
-    end;
-iq_disco_items(Host, From, Lang, _MaxRoomsDiscoItems, <<"nonemptyrooms">>, none) ->
-    XmlEmpty = #xmlel{name = <<"item">>,
-				   attrs =
-				       [{<<"jid">>, <<"conference.localhost">>},
-					{<<"node">>, <<"emptyrooms">>},
-					{<<"name">>, translate:translate(Lang, <<"Empty Rooms">>)}],
-				   children = []},
-    Query = {get_disco_item, only_non_empty, From, Lang},
-    [XmlEmpty | iq_disco_items_list(Host, get_vh_rooms(Host), Query)];
-iq_disco_items(Host, From, Lang, _MaxRoomsDiscoItems, <<"emptyrooms">>, none) ->
->>>>>>> bd060bc1
+iq_disco_items(Host, From, Lang, _MaxRoomsDiscoItems, <<"emptyrooms">>, undefined) ->
     iq_disco_items_list(Host, get_vh_rooms(Host), {get_disco_item, 0, From, Lang});
 iq_disco_items(Host, From, Lang, _MaxRoomsDiscoItems, _DiscoNode, Rsm) ->
     {Rooms, RsmO} = get_vh_rooms(Host, Rsm),
@@ -896,60 +631,50 @@
 	      end
       end, Rooms).
 
-<<<<<<< HEAD
 get_vh_rooms(_, _) ->
     todo.
-%% get_vh_rooms(Host, #rsm_in{max=M, direction=Direction, id=I, index=Index})->
-%%     AllRooms = lists:sort(get_vh_rooms(Host)),
-%%     Count = erlang:length(AllRooms),
-%%     Guard = case Direction of
-%% 		_ when Index =/= undefined -> [{'==', {element, 2, '$1'}, Host}];
-%% 		aft -> [{'==', {element, 2, '$1'}, Host}, {'>=',{element, 1, '$1'} ,I}];
-%% 		before when I =/= []-> [{'==', {element, 2, '$1'}, Host}, {'=<',{element, 1, '$1'} ,I}];
-%% 		_ -> [{'==', {element, 2, '$1'}, Host}]
-%% 	    end,
-%%     L = lists:sort(
-%% 	  mnesia:dirty_select(muc_online_room,
-%% 			      [{#muc_online_room{name_host = '$1', _ = '_'},
-%% 				Guard,
-%% 				['$_']}])),
-%%     L2 = if
-%% 	     Index == undefined andalso Direction == before ->
-%% 		 lists:reverse(lists:sublist(lists:reverse(L), 1, M));
-%% 	     Index == undefined ->
-%% 		 lists:sublist(L, 1, M);
-%% 	     Index > Count  orelse Index < 0 ->
-%% 		 [];
-%% 	     true ->
-%% 		 lists:sublist(L, Index+1, M)
-%% 	 end,
-%%     if L2 == [] -> {L2, #rsm_out{count = Count}};
-%%        true ->
-%% 	   H = hd(L2),
-%% 	   NewIndex = get_room_pos(H, AllRooms),
-%% 	   T = lists:last(L2),
-%% 	   {F, _} = H#muc_online_room.name_host,
-%% 	   {Last, _} = T#muc_online_room.name_host,
-%% 	   {L2,
-%% 	    #rsm_out{first = F, last = Last, count = Count,
-%% 		     index = NewIndex}}
-%%     end.
+    %% AllRooms = lists:sort(get_vh_rooms(Host)),
+    %% Count = erlang:length(AllRooms),
+    %% Guard = case Direction of
+    %% 		_ when Index =/= undefined -> [{'==', {element, 2, '$1'}, Host}];
+    %% 		aft -> [{'==', {element, 2, '$1'}, Host}, {'>=',{element, 1, '$1'} ,I}];
+    %% 		before when I =/= []-> [{'==', {element, 2, '$1'}, Host}, {'=<',{element, 1, '$1'} ,I}];
+    %% 		_ -> [{'==', {element, 2, '$1'}, Host}]
+    %% 	    end,
+    %% L = lists:sort(
+    %% 	  mnesia:dirty_select(muc_online_room,
+    %% 			      [{#muc_online_room{name_host = '$1', _ = '_'},
+    %% 				Guard,
+    %% 				['$_']}])),
+    %% L2 = if
+    %% 	     Index == undefined andalso Direction == before ->
+    %% 		 lists:reverse(lists:sublist(lists:reverse(L), 1, M));
+    %% 	     Index == undefined ->
+    %% 		 lists:sublist(L, 1, M);
+    %% 	     Index > Count  orelse Index < 0 ->
+    %% 		 [];
+    %% 	     true ->
+    %% 		 lists:sublist(L, Index+1, M)
+    %% 	 end,
+    %% if L2 == [] -> {L2, #rsm_out{count = Count}};
+    %%    true ->
+    %% 	   H = hd(L2),
+    %% 	   NewIndex = get_room_pos(H, AllRooms),
+    %% 	   T = lists:last(L2),
+    %% 	   {F, _} = H#muc_online_room.name_host,
+    %% 	   {Last, _} = T#muc_online_room.name_host,
+    %% 	   {L2,
+    %% 	    #rsm_out{first = F, last = Last, count = Count,
+    %% 		     index = NewIndex}}
+    %% end.
 
 get_subscribed_rooms(_ServerHost, Host, From) ->
     Rooms = get_vh_rooms(Host),
+    BareFrom = jid:remove_resource(From),
     lists:flatmap(
       fun(#muc_online_room{name_host = {Name, _}, pid = Pid}) ->
-	      case gen_fsm:sync_send_all_state_event(Pid, {is_subscriber, From}) of
+	      case gen_fsm:sync_send_all_state_event(Pid, {is_subscribed, BareFrom}) of
 		  true -> [jid:make(Name, Host)];
-=======
-get_subscribed_rooms(_ServerHost, Host1, From) ->
-    Rooms = get_vh_rooms(Host1),
-    BareFrom = jid:remove_resource(From),
-    lists:flatmap(
-      fun(#muc_online_room{name_host = {Name, Host}, pid = Pid}) ->
-	      case gen_fsm:sync_send_all_state_event(Pid, {is_subscribed, BareFrom}) of
-		  true -> [jid:make(Name, Host, <<>>)];
->>>>>>> bd060bc1
 		  false -> []
 	      end;
 	 (_) ->
