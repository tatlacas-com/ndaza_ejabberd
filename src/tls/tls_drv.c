/*
 * ejabberd, Copyright (C) 2002-2011   ProcessOne
 *
 * This program is free software; you can redistribute it and/or
 * modify it under the terms of the GNU General Public License as
 * published by the Free Software Foundation; either version 2 of the
 * License, or (at your option) any later version.
 *
 * This program is distributed in the hope that it will be useful,
 * but WITHOUT ANY WARRANTY; without even the implied warranty of
 * MERCHANTABILITY or FITNESS FOR A PARTICULAR PURPOSE.  See the GNU
 * General Public License for more details.
 *
 * You should have received a copy of the GNU General Public License
 * along with this program; if not, write to the Free Software
 * Foundation, Inc., 59 Temple Place, Suite 330, Boston, MA
 * 02111-1307 USA
 *
 */

#include <stdio.h>
#include <string.h>
#include <erl_driver.h>
#include <openssl/ssl.h>
#include <openssl/err.h>
#include <sys/types.h>
#include <sys/stat.h>
#include <stdint.h>

#define BUF_SIZE 1024

typedef struct {
      ErlDrvPort port;
      BIO *bio_read;
      BIO *bio_write;
      SSL *ssl;
} tls_data;

#ifdef _WIN32
typedef unsigned __int32 uint32_t;
#endif

#ifndef SSL_OP_NO_TICKET
#define SSL_OP_NO_TICKET 0
#endif

/*
 * R15B changed several driver callbacks to use ErlDrvSizeT and
 * ErlDrvSSizeT typedefs instead of int.
 * This provides missing typedefs on older OTP versions.
 */
#if ERL_DRV_EXTENDED_MAJOR_VERSION < 2
typedef int ErlDrvSizeT;
typedef int ErlDrvSSizeT;
#endif

/*
 * str_hash is based on the public domain code from
 * http://www.burtleburtle.net/bob/hash/doobs.html
 */
static uint32_t str_hash(char *s)
{
   unsigned char *key = (unsigned char *)s;
   uint32_t hash = 0;
   size_t i;

   for (i = 0; key[i] != 0; i++) {
      hash += key[i];
      hash += (hash << 10);
      hash ^= (hash >> 6);
   }
   hash += (hash << 3);
   hash ^= (hash >> 11);
   hash += (hash << 15);
   return hash;
}

/* Linear hashing */

#define MIN_LEVEL 8
#define MAX_LEVEL 20

struct bucket {
      uint32_t hash;
      char *key_file;
      time_t mtime;
      SSL_CTX *ssl_ctx;
      struct bucket *next;
};

struct hash_table {
      int split;
      int level;
      struct bucket **buckets;
      int size;
};

struct hash_table ht;

static void init_hash_table()
{
   size_t size = 1 << (MIN_LEVEL + 1);
   size_t i;
   ht.buckets = (struct bucket **)driver_alloc(sizeof(struct bucket *) * size);
   ht.split = 0;
   ht.level = MIN_LEVEL;
   for (i = 0; i < size; i++)
      ht.buckets[i] = NULL;
   
}

static void hash_table_insert(char *key_file, time_t mtime,
			     SSL_CTX *ssl_ctx)
{
   int level, split;
   uint32_t hash = str_hash(key_file);
   size_t bucket;
   int do_split = 0;
   struct bucket *el;
   struct bucket *new_bucket_el;

   split = ht.split;
   level = ht.level;

   bucket = hash & ((1 << level) - 1);
   if (bucket < split)
      bucket = hash & ((1 << (level + 1)) - 1);

   el = ht.buckets[bucket];
   while (el != NULL) {
      if (el->hash == hash && strcmp(el->key_file, key_file) == 0) {
	 el->mtime = mtime;
	 if (el->ssl_ctx != NULL)
	    SSL_CTX_free(el->ssl_ctx);
	 el->ssl_ctx = ssl_ctx;
	 break;
      }
      el = el->next;
   }

   if (el == NULL) {
      if (ht.buckets[bucket] != NULL)
	 do_split = !0;

      new_bucket_el = (struct bucket *)driver_alloc(sizeof(struct bucket));
      new_bucket_el->hash = hash;
      new_bucket_el->key_file = (char *)driver_alloc(strlen(key_file) + 1);
      strcpy(new_bucket_el->key_file, key_file);
      new_bucket_el->mtime = mtime;
      new_bucket_el->ssl_ctx = ssl_ctx;
      new_bucket_el->next = ht.buckets[bucket];
      ht.buckets[bucket] = new_bucket_el;
   }

   if (do_split) {
      struct bucket **el_ptr = &ht.buckets[split];
      size_t new_bucket = split + (1 << level);
      while (*el_ptr != NULL) {
	 uint32_t hash = (*el_ptr)->hash;
	 if ((hash & ((1 << (level + 1)) - 1)) == new_bucket) {
	    struct bucket *moved_el = *el_ptr;
	    *el_ptr = (*el_ptr)->next;
	    moved_el->next = ht.buckets[new_bucket];
	    ht.buckets[new_bucket] = moved_el;
	 } else
	    el_ptr = &(*el_ptr)->next;
      }
      split++;
      if (split == 1 << level) {
	 size_t size;
	 size_t i;
	 split = 0;
	 level++;
	 size = 1 << (level + 1);
	 ht.split = split;
	 ht.level = level;
	 ht.buckets = (struct bucket **)
	    driver_realloc(ht.buckets, sizeof(struct bucket *) * size);
	 for (i = 1 << level; i < size; i++)
	    ht.buckets[i] = NULL;
      } else
	 ht.split = split;
   }
}

static SSL_CTX *hash_table_lookup(char *key_file, time_t *pmtime)
{
   int level, split;
   uint32_t hash = str_hash(key_file);
   size_t bucket;
   struct bucket *el;

   split = ht.split;
   level = ht.level;

   bucket = hash & ((1 << level) - 1);
   if (bucket < split)
      bucket = hash & ((1 << (level + 1)) - 1);

   el = ht.buckets[bucket];
   while (el != NULL) {
      if (el->hash == hash && strcmp(el->key_file, key_file) == 0) {
	 *pmtime = el->mtime;
	 return el->ssl_ctx;
      }
      el = el->next;
   }

   return NULL;
}


static ErlDrvData tls_drv_start(ErlDrvPort port, char *buff)
{
   tls_data *d = (tls_data *)driver_alloc(sizeof(tls_data));
   d->port = port;
   d->bio_read = NULL;
   d->bio_write = NULL;
   d->ssl = NULL;

   set_port_control_flags(port, PORT_CONTROL_FLAG_BINARY);

   return (ErlDrvData)d;
}

static void tls_drv_stop(ErlDrvData handle)
{
   tls_data *d = (tls_data *)handle;

   if (d->ssl != NULL)
      SSL_free(d->ssl);

   driver_free((char *)handle);
}

static void tls_drv_finish()
{
   int level;
   struct bucket *el;
   int i;

   level = ht.level;
   for (i = 0; i < 1 << (level + 1); i++) {
      el = ht.buckets[i];
      while (el != NULL) {
	 if (el->ssl_ctx != NULL)
	    SSL_CTX_free(el->ssl_ctx);
	 driver_free(el->key_file);
	 el = el->next;
      }
   }

   driver_free(ht.buckets);
}

static int is_key_file_modified(char *file, time_t *key_file_mtime)
{
   struct stat file_stat;

   if (stat(file, &file_stat))
   {
      *key_file_mtime = 0;
      return 1;
   } else {
      if (*key_file_mtime != file_stat.st_mtime)
      {
	 *key_file_mtime = file_stat.st_mtime;
	 return 1;
      } else
	 return 0;
   }
}

static int verify_callback(int preverify_ok, X509_STORE_CTX *ctx)
{
   return 1;
}

#define SET_CERTIFICATE_FILE_ACCEPT 1
#define SET_CERTIFICATE_FILE_CONNECT 2
#define SET_ENCRYPTED_INPUT  3
#define SET_DECRYPTED_OUTPUT 4
#define GET_ENCRYPTED_OUTPUT 5
#define GET_DECRYPTED_INPUT  6
#define GET_PEER_CERTIFICATE 7
#define GET_VERIFY_RESULT    8
#define VERIFY_NONE 0x10000


#define die_unless(cond, errstr)				\
	 if (!(cond))						\
	 {							\
	    int errstrlen = strlen(errstr);			\
	    unsigned long error_code = ERR_get_error();		\
	    char *error_string = error_code ?			\
	       ERR_error_string(error_code, NULL) :		\
	       NULL;						\
	    int error_string_length = error_string ?		\
	       strlen(error_string) : 0;			\
	    if (error_code)					\
	       rlen = errstrlen + error_string_length + 3;	\
	    else						\
	       rlen = errstrlen + 1;				\
	    b = driver_alloc_binary(rlen);			\
	    b->orig_bytes[0] = 1;				\
	    strncpy(b->orig_bytes + 1, errstr, errstrlen);	\
	    if (error_code) {					\
	       strncpy(b->orig_bytes + 1 + errstrlen,		\
		       ": ", 2);				\
	       strncpy(b->orig_bytes + 3 + errstrlen,		\
		       error_string, error_string_length);	\
	    }							\
	    *rbuf = (char *)b;					\
	    return rlen;					\
	 }


static ErlDrvSSizeT tls_drv_control(ErlDrvData handle,
			   unsigned int command,
			   char *buf, ErlDrvSizeT len,
			   char **rbuf, ErlDrvSizeT rlen)
{
   tls_data *d = (tls_data *)handle;
   int res;
   int size;
   ErlDrvBinary *b;
   X509 *cert;
   unsigned int flags = command;

   command &= 0xffff;

   ERR_clear_error();
   switch (command)
   {
      case SET_CERTIFICATE_FILE_ACCEPT:
      case SET_CERTIFICATE_FILE_CONNECT: {
	 time_t mtime = 0;
	 SSL_CTX *ssl_ctx = hash_table_lookup(buf, &mtime);
	 if (is_key_file_modified(buf, &mtime) || ssl_ctx == NULL)
	 {
	    SSL_CTX *ctx;

	    hash_table_insert(buf, mtime, NULL);

	    ctx = SSL_CTX_new(SSLv23_method());
	    die_unless(ctx, "SSL_CTX_new failed");

	    res = SSL_CTX_use_certificate_chain_file(ctx, buf);
	    die_unless(res > 0, "SSL_CTX_use_certificate_file failed");

	    res = SSL_CTX_use_PrivateKey_file(ctx, buf, SSL_FILETYPE_PEM);
	    die_unless(res > 0, "SSL_CTX_use_PrivateKey_file failed");

	    res = SSL_CTX_check_private_key(ctx);
	    die_unless(res > 0, "SSL_CTX_check_private_key failed");

	    SSL_CTX_set_session_cache_mode(ctx, SSL_SESS_CACHE_OFF);
	    SSL_CTX_set_default_verify_paths(ctx);
#ifdef SSL_MODE_RELEASE_BUFFERS
	    SSL_CTX_set_mode(ctx, SSL_MODE_RELEASE_BUFFERS);
#endif
	    /* SSL_CTX_load_verify_locations(ctx, "/etc/ejabberd/ca_certificates.pem", NULL); */
	    /* SSL_CTX_load_verify_locations(ctx, NULL, "/etc/ejabberd/ca_certs/"); */

	    /* This IF is commented to allow verification in all cases: */
	    /* if (command == SET_CERTIFICATE_FILE_ACCEPT) */
	    /* { */
	       SSL_CTX_set_verify(ctx,
				  SSL_VERIFY_PEER|SSL_VERIFY_CLIENT_ONCE,
				  verify_callback);
	    /* } */

	    ssl_ctx = ctx;
	    hash_table_insert(buf, mtime, ssl_ctx);
	 }

	 d->ssl = SSL_new(ssl_ctx);
	 die_unless(d->ssl, "SSL_new failed");

	 if (flags & VERIFY_NONE)
	    SSL_set_verify(d->ssl, SSL_VERIFY_NONE, verify_callback);

	 d->bio_read = BIO_new(BIO_s_mem());
	 d->bio_write = BIO_new(BIO_s_mem());

	 SSL_set_bio(d->ssl, d->bio_read, d->bio_write);

	 if (command == SET_CERTIFICATE_FILE_ACCEPT) {
	    SSL_set_options(d->ssl, SSL_OP_NO_SSLv2|SSL_OP_NO_TICKET|SSL_OP_ALL);

	    SSL_set_accept_state(d->ssl);
	 } else {
	    SSL_set_options(d->ssl, SSL_OP_NO_SSLv2|SSL_OP_NO_TICKET);
	    SSL_set_connect_state(d->ssl);
	 }
	 break;
      }
      case SET_ENCRYPTED_INPUT:
	 die_unless(d->ssl, "SSL not initialized");
	 BIO_write(d->bio_read, buf, len);
	 break;
      case SET_DECRYPTED_OUTPUT:
	 die_unless(d->ssl, "SSL not initialized");

	 res = SSL_write(d->ssl, buf, len);
	 if (res <= 0) 
	 {
	    res = SSL_get_error(d->ssl, res);
	    if (res == SSL_ERROR_WANT_READ || res == SSL_ERROR_WANT_WRITE) 
	    {
	       b = driver_alloc_binary(1);
	       b->orig_bytes[0] = 2;
	       *rbuf = (char *)b;
	       return 1;
	    } else {
	       die_unless(0, "SSL_write failed");
	    }
	 }
	 break;
      case GET_ENCRYPTED_OUTPUT:
	 die_unless(d->ssl, "SSL not initialized");
	 size = BIO_ctrl_pending(d->bio_write) + 1;
	 b = driver_alloc_binary(size);
	 b->orig_bytes[0] = 0;
	 BIO_read(d->bio_write, b->orig_bytes + 1, size - 1);
	 *rbuf = (char *)b;
	 return size;
      case GET_DECRYPTED_INPUT:
	 if (!SSL_is_init_finished(d->ssl))
	 {
	    res = SSL_do_handshake(d->ssl);
	    if (res <= 0)
	       die_unless(SSL_get_error(d->ssl, res) == SSL_ERROR_WANT_READ,
			  "SSL_do_handshake failed");
<<<<<<< HEAD
=======
	 }
	 if (SSL_is_init_finished(d->ssl)) {
	    size = BUF_SIZE + 1;
	    rlen = 1;
	    b = driver_alloc_binary(size);
	    b->orig_bytes[0] = 0;

	    while ((res = SSL_read(d->ssl,
				   b->orig_bytes + rlen, BUF_SIZE)) > 0)
	    {
	       //printf("%d bytes of decrypted data read from state machine\r\n",res);
	       rlen += res;
	       size += BUF_SIZE;
	       b = driver_realloc_binary(b, size);
	    }

	    if (res < 0)
	    {
	       int err = SSL_get_error(d->ssl, res);

	       if (err == SSL_ERROR_WANT_READ)
	       {
		  //printf("SSL_read wants more data\r\n");
		  //return 0;
	       }
	       // TODO
	    }
	    b = driver_realloc_binary(b, rlen);
	    *rbuf = (char *)b;
	    return rlen;
>>>>>>> f7ffdfa1
	 }
          rlen = 1;
          b = driver_alloc_binary(rlen + BUF_SIZE);
          b->orig_bytes[0] = 0;

          while ((res = SSL_read(d->ssl,
                                  b->orig_bytes + rlen, BUF_SIZE)) > 0)
          {
              //printf("%d bytes of decrypted data read from state machine\r\n",res);
              rlen += res;
              b = driver_realloc_binary(b, rlen + BUF_SIZE);
          }

          if (res < 0)
          {
              int err = SSL_get_error(d->ssl, res);

              if (err != SSL_ERROR_WANT_READ)
              {
              // TODO
              }
          }
          b = driver_realloc_binary(b, rlen);
          *rbuf = (char *)b;
          return rlen;
      case GET_PEER_CERTIFICATE:
	 cert = SSL_get_peer_certificate(d->ssl);
	 if (cert == NULL)
	 {
	    b = driver_alloc_binary(1);
	    b->orig_bytes[0] = 1;
	    *rbuf = (char *)b;
	    return 1;
	 } else {
	    unsigned char *tmp_buf;
	    rlen = i2d_X509(cert, NULL);
	    if (rlen >= 0)
	    {
	       rlen++;
	       b = driver_alloc_binary(rlen);
	       b->orig_bytes[0] = 0;
	       tmp_buf = (unsigned char *)&b->orig_bytes[1];
	       i2d_X509(cert, &tmp_buf);
	       X509_free(cert);
	       *rbuf = (char *)b;
	       return rlen;
	    } else
	       X509_free(cert);
	 }
	 break;
      case GET_VERIFY_RESULT:
	 b = driver_alloc_binary(1);
	 b->orig_bytes[0] = SSL_get_verify_result(d->ssl);
	 *rbuf = (char *)b;
	 return 1;
	 break;
   }

   b = driver_alloc_binary(1);
   b->orig_bytes[0] = 0;
   *rbuf = (char *)b;
   return 1;
}


ErlDrvEntry tls_driver_entry = {
   NULL,			/* F_PTR init, N/A */
   tls_drv_start,		/* L_PTR start, called when port is opened */
   tls_drv_stop,		/* F_PTR stop, called when port is closed */
   NULL,			/* F_PTR output, called when erlang has sent */
   NULL,			/* F_PTR ready_input, called when input descriptor ready */
   NULL,			/* F_PTR ready_output, called when output descriptor ready */
   "tls_drv",			/* char *driver_name, the argument to open_port */
   tls_drv_finish,		/* F_PTR finish, called when unloaded */
   NULL,			/* handle */
   tls_drv_control,		/* F_PTR control, port_command callback */
   NULL,			/* F_PTR timeout, reserved */
   NULL,			/* F_PTR outputv, reserved */
  /* Added in Erlang/OTP R15B: */
  NULL,                 /* ready_async */
  NULL,                 /* flush */
  NULL,                 /* call */
  NULL,                 /* event */
  ERL_DRV_EXTENDED_MARKER,        /* extended_marker */
  ERL_DRV_EXTENDED_MAJOR_VERSION, /* major_version */
  ERL_DRV_EXTENDED_MINOR_VERSION, /* minor_version */
  0,                    /* driver_flags */
  NULL,                 /* handle2 */
  NULL,                 /* process_exit */
  NULL                  /* stop_select */
};

DRIVER_INIT(tls_drv) /* must match name in driver_entry */
{
   OpenSSL_add_ssl_algorithms();
   SSL_load_error_strings();
   init_hash_table();
   return &tls_driver_entry;
}

<|MERGE_RESOLUTION|>--- conflicted
+++ resolved
@@ -432,8 +432,6 @@
 	    if (res <= 0)
 	       die_unless(SSL_get_error(d->ssl, res) == SSL_ERROR_WANT_READ,
 			  "SSL_do_handshake failed");
-<<<<<<< HEAD
-=======
 	 }
 	 if (SSL_is_init_finished(d->ssl)) {
 	    size = BUF_SIZE + 1;
@@ -464,32 +462,8 @@
 	    b = driver_realloc_binary(b, rlen);
 	    *rbuf = (char *)b;
 	    return rlen;
->>>>>>> f7ffdfa1
-	 }
-          rlen = 1;
-          b = driver_alloc_binary(rlen + BUF_SIZE);
-          b->orig_bytes[0] = 0;
-
-          while ((res = SSL_read(d->ssl,
-                                  b->orig_bytes + rlen, BUF_SIZE)) > 0)
-          {
-              //printf("%d bytes of decrypted data read from state machine\r\n",res);
-              rlen += res;
-              b = driver_realloc_binary(b, rlen + BUF_SIZE);
-          }
-
-          if (res < 0)
-          {
-              int err = SSL_get_error(d->ssl, res);
-
-              if (err != SSL_ERROR_WANT_READ)
-              {
-              // TODO
-              }
-          }
-          b = driver_realloc_binary(b, rlen);
-          *rbuf = (char *)b;
-          return rlen;
+	 }
+	 break;
       case GET_PEER_CERTIFICATE:
 	 cert = SSL_get_peer_certificate(d->ssl);
 	 if (cert == NULL)
