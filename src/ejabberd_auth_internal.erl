%%%----------------------------------------------------------------------
%%% File    : ejabberd_auth_internal.erl
%%% Author  : Alexey Shchepin <alexey@process-one.net>
%%% Purpose : Authentification via mnesia
%%% Created : 12 Dec 2004 by Alexey Shchepin <alexey@process-one.net>
%%%
%%%
%%% ejabberd, Copyright (C) 2002-2009   ProcessOne
%%%
%%% This program is free software; you can redistribute it and/or
%%% modify it under the terms of the GNU General Public License as
%%% published by the Free Software Foundation; either version 2 of the
%%% License, or (at your option) any later version.
%%%
%%% This program is distributed in the hope that it will be useful,
%%% but WITHOUT ANY WARRANTY; without even the implied warranty of
%%% MERCHANTABILITY or FITNESS FOR A PARTICULAR PURPOSE.  See the GNU
%%% General Public License for more details.
%%%
%%% You should have received a copy of the GNU General Public License
%%% along with this program; if not, write to the Free Software
%%% Foundation, Inc., 59 Temple Place, Suite 330, Boston, MA
%%% 02111-1307 USA
%%%
%%%----------------------------------------------------------------------

-module(ejabberd_auth_internal).
-author('alexey@process-one.net').

%% External exports
-export([start/1,
	 set_password/3,
	 check_password/3,
	 check_password/5,
	 try_register/3,
	 dirty_get_registered_users/0,
	 get_vh_registered_users/1,
	 get_vh_registered_users/2,
	 get_vh_registered_users_number/1,
	 get_vh_registered_users_number/2,
	 get_password/2,
	 get_password_s/2,
	 is_user_exists/2,
	 remove_user/2,
	 remove_user/3,
	 plain_password_required/0
	]).

-include("ejabberd.hrl").

-record(passwd, {us, password}).
-record(reg_users_counter, {vhost, count}).

%%%----------------------------------------------------------------------
%%% API
%%%----------------------------------------------------------------------

%% @spec (Host) -> ok
%%     Host = string()

start(Host) ->
    mnesia:create_table(passwd, [{disc_copies, [node()]},
				 {attributes, record_info(fields, passwd)}]),
    mnesia:create_table(reg_users_counter,
			[{ram_copies, [node()]},
			 {attributes, record_info(fields, reg_users_counter)}]),
    update_table(),
    update_reg_users_counter_table(Host),
    ok.

update_reg_users_counter_table(Server) ->
    Set = get_vh_registered_users(Server),
    Size = length(Set),
<<<<<<< HEAD
    LServer = jlib:nameprep(Server),
    set_vh_registered_users_counter(LServer, Size).

=======
    LServer = exmpp_jid:prep_domain(exmpp_jid:parse(Server)),
    set_vh_registered_users_counter(LServer, Size).

%% @spec () -> bool()

>>>>>>> cd09381e
plain_password_required() ->
    false.

%% @spec (User, Server, Password) -> bool()
%%     User = string()
%%     Server = string()
%%     Password = string()

check_password(User, Server, Password) ->
    LUser = exmpp_stringprep:nodeprep(User),
    LServer = exmpp_stringprep:nameprep(Server),
    US = {LUser, LServer},
    case catch mnesia:dirty_read({passwd, US}) of
	[#passwd{password = Password}] ->
	    Password /= "";
	_ ->
	    false
    end.

<<<<<<< HEAD
check_password(User, Server, Password, Digest, DigestGen) ->
    LUser = jlib:nodeprep(User),
    LServer = jlib:nameprep(Server),
=======
%% @spec (User, Server, Password, Digest, DigestGen) -> bool()
%%     User = string()
%%     Server = string()
%%     Password = string()
%%     Digest = string()
%%     DigestGen = function()

check_password(User, Server, Password, Digest, DigestGen) ->
    LUser = exmpp_stringprep:nodeprep(User),
    LServer = exmpp_stringprep:nameprep(Server),
>>>>>>> cd09381e
    US = {LUser, LServer},
    case catch mnesia:dirty_read({passwd, US}) of
	[#passwd{password = Passwd}] ->
	    DigRes = if
			 Digest /= "" ->
			     Digest == DigestGen(Passwd);
			 true ->
			     false
		     end,
	    if DigRes ->
		    true;
	       true ->
		    (Passwd == Password) and (Password /= "")
	    end;
	_ ->
	    false
    end.

<<<<<<< HEAD
%% @spec (User::string(), Server::string(), Password::string()) ->
%%       ok | {error, invalid_jid}
=======
%% @spec (User, Server, Password) -> ok | {error, invalid_jid}
%%     User = string()
%%     Server = string()
%%     Password = string()

>>>>>>> cd09381e
set_password(User, Server, Password) ->
    LUser = exmpp_stringprep:nodeprep(User),
    LServer = exmpp_stringprep:nameprep(Server),
    US = {LUser, LServer},
    if
	(LUser == error) or (LServer == error) ->
	    {error, invalid_jid};
	true ->
	    F = fun() ->
			mnesia:write(#passwd{us = US,
					     password = Password})
		end,
	    {atomic, ok} = mnesia:transaction(F),
	    ok
    end.

%% @spec (User, Server, Password) -> {atomic, ok} | {atomic, exists} | {error, invalid_jid} | {aborted, Reason}
<<<<<<< HEAD
=======
%%     User = string()
%%     Server = string()
%%     Password = string()

>>>>>>> cd09381e
try_register(User, Server, Password) ->
    LUser = exmpp_stringprep:nodeprep(User),
    LServer = exmpp_stringprep:nameprep(Server),
    US = {LUser, LServer},
    if
	(LUser == error) or (LServer == error) ->
	    {error, invalid_jid};
	true ->
	    F = fun() ->
			case mnesia:read({passwd, US}) of
			    [] ->
				mnesia:write(#passwd{us = US,
						     password = Password}),
				inc_vh_registered_users_counter(LServer),
				ok;
			    [_E] ->
				exists
			end
		end,
	    mnesia:transaction(F)
    end.

%% @spec () -> [{LUser, LServer}]
%%     LUser = string()
%%     LServer = string()
%% @doc Get all registered users in Mnesia.

dirty_get_registered_users() ->
    mnesia:dirty_all_keys(passwd).

%% @spec (Server) -> [{LUser, LServer}]
%%     Server = string()
%%     LUser = string()
%%     LServer = string()

get_vh_registered_users(Server) ->
    LServer = exmpp_stringprep:nameprep(Server),
    mnesia:dirty_select(
      passwd,
      [{#passwd{us = '$1', _ = '_'}, 
	[{'==', {element, 2, '$1'}, LServer}], 
	['$1']}]).

%% @spec (Server, Opts) -> [{LUser, LServer}]
%%     Server = string()
%%     Opts = [{Opt, Val}]
%%         Opt = atom()
%%         Val = term()
%%     LUser = string()
%%     LServer = string()
%% @doc Return the registered users for the specified host.
%%
%% `Opts' can be one of the following:
%% <ul>
%% <li>`[{from, integer()}, {to, integer()}]'</li>
%% <li>`[{limit, integer()}, {offset, integer()}]'</li>
%% <li>`[{prefix, string()}]'</li>
%% <li>`[{prefix, string()}, {from, integer()}, {to, integer()}]'</li>
%% <li>`[{prefix, string()}, {limit, integer()}, {offset, integer()}]'</li>
%% </ul>

get_vh_registered_users(Server, [{from, Start}, {to, End}]) 
	when is_integer(Start) and is_integer(End) ->
    get_vh_registered_users(Server, [{limit, End-Start+1}, {offset, Start}]);

get_vh_registered_users(Server, [{limit, Limit}, {offset, Offset}]) 
	when is_integer(Limit) and is_integer(Offset) ->
    case get_vh_registered_users(Server) of
    [] ->
	[];
    Users ->
	Set = lists:keysort(1, Users),
	L = length(Set),
	Start = if Offset < 1 -> 1;
	           Offset > L -> L;
	           true -> Offset
	        end,
	lists:sublist(Set, Start, Limit)
    end;

get_vh_registered_users(Server, [{prefix, Prefix}]) 
	when is_list(Prefix) ->
    Set = [{U,S} || {U, S} <- get_vh_registered_users(Server), lists:prefix(Prefix, U)],
    lists:keysort(1, Set);

get_vh_registered_users(Server, [{prefix, Prefix}, {from, Start}, {to, End}]) 
	when is_list(Prefix) and is_integer(Start) and is_integer(End) ->
    get_vh_registered_users(Server, [{prefix, Prefix}, {limit, End-Start+1}, {offset, Start}]);

get_vh_registered_users(Server, [{prefix, Prefix}, {limit, Limit}, {offset, Offset}]) 
	when is_list(Prefix) and is_integer(Limit) and is_integer(Offset) ->
    case [{U,S} || {U, S} <- get_vh_registered_users(Server), lists:prefix(Prefix, U)] of
    [] ->
	[];
    Users ->
	Set = lists:keysort(1, Users),
	L = length(Set),
	Start = if Offset < 1 -> 1;
	           Offset > L -> L;
	           true -> Offset
	        end,
	lists:sublist(Set, Start, Limit)
    end;

get_vh_registered_users(Server, _) ->
    get_vh_registered_users(Server).

%% @spec (Server) -> Users_Number
%%     Server = string()
%%     Users_Number = integer()

get_vh_registered_users_number(Server) ->
<<<<<<< HEAD
    LServer = jlib:nameprep(Server),
=======
    LServer = exmpp_jid:prep_domain(exmpp_jid:parse(Server)),
>>>>>>> cd09381e
    Query = mnesia:dirty_select(
		reg_users_counter,
		[{#reg_users_counter{vhost = LServer, count = '$1'},
		  [],
		  ['$1']}]),
    case Query of
	[Count] ->
	    Count;
	_ -> 0
    end.
<<<<<<< HEAD
=======

%% @spec (Server, [{prefix, Prefix}]) -> Users_Number
%%     Server = string()
%%     Prefix = string()
%%     Users_Number = integer()
>>>>>>> cd09381e

get_vh_registered_users_number(Server, [{prefix, Prefix}]) when is_list(Prefix) ->
    Set = [{U, S} || {U, S} <- get_vh_registered_users(Server), lists:prefix(Prefix, U)],
    length(Set);
    
get_vh_registered_users_number(Server, _) ->
    get_vh_registered_users_number(Server).

inc_vh_registered_users_counter(LServer) ->
    F = fun() ->
		case mnesia:wread({reg_users_counter, LServer}) of
		    [C] ->
			Count = C#reg_users_counter.count + 1,
			C2 = C#reg_users_counter{count = Count},
			mnesia:write(C2);
		    _ ->
			mnesia:write(#reg_users_counter{vhost = LServer,
						      count = 1})
		end
	end,
    mnesia:sync_dirty(F).

dec_vh_registered_users_counter(LServer) ->
    F = fun() ->
		case mnesia:wread({reg_users_counter, LServer}) of
		    [C] ->
			Count = C#reg_users_counter.count - 1,
			C2 = C#reg_users_counter{count = Count},
			mnesia:write(C2);
		    _ ->
			error
		end
	end,
    mnesia:sync_dirty(F).

set_vh_registered_users_counter(LServer, Count) ->
    F = fun() ->
		mnesia:write(#reg_users_counter{vhost = LServer,
						count = Count})
	end,
    mnesia:sync_dirty(F).

<<<<<<< HEAD
=======
%% @spec (User, Server) -> Password | false
%%     User = string()
%%     Server = string()
%%     Password = string()

>>>>>>> cd09381e
get_password(User, Server) ->
    try
	LUser = exmpp_stringprep:nodeprep(User),
	LServer = exmpp_stringprep:nameprep(Server),
	US = {LUser, LServer},
	case catch mnesia:dirty_read(passwd, US) of
	    [#passwd{password = Password}] ->
		Password;
	    _ ->
		false
	end
    catch
	_ ->
	    false
    end.

%% @spec (User, Server) -> Password | nil()
%%     User = string()
%%     Server = string()
%%     Password = string()

get_password_s(User, Server) ->
    try
	LUser = exmpp_stringprep:nodeprep(User),
	LServer = exmpp_stringprep:nameprep(Server),
	US = {LUser, LServer},
	case catch mnesia:dirty_read(passwd, US) of
	    [#passwd{password = Password}] ->
		Password;
	    _ ->
		[]
	end
    catch
	_ ->
	    []
    end.

%% @spec (User, Server) -> true | false | {error, Error}
<<<<<<< HEAD
is_user_exists(User, Server) ->
    LUser = jlib:nodeprep(User),
    LServer = jlib:nameprep(Server),
    US = {LUser, LServer},
    case catch mnesia:dirty_read({passwd, US}) of
	[] ->
	    false;
	[_] ->
	    true;
	Other ->
	    {error, Other}
    end.

%% @spec (User, Server) -> ok
%% @doc Remove user.
%% Note: it returns ok even if there was some problem removing the user.
remove_user(User, Server) ->
    LUser = jlib:nodeprep(User),
    LServer = jlib:nameprep(Server),
    US = {LUser, LServer},
    F = fun() ->
		mnesia:delete({passwd, US}),
		dec_vh_registered_users_counter(LServer)
        end,
    mnesia:transaction(F),
	ok.
=======
%%     User = string()
%%     Server = string()

is_user_exists(User, Server) ->
    try
	LUser = exmpp_stringprep:nodeprep(User),
	LServer = exmpp_stringprep:nameprep(Server),
	US = {LUser, LServer},
	case catch mnesia:dirty_read({passwd, US}) of
	    [] ->
		false;
	    [_] ->
		true;
	    Other ->
		{error, Other}
	end
    catch
	_ ->
	    false
    end.

%% @spec (User, Server) -> ok
%%     User = string()
%%     Server = string()
%% @doc Remove user.
%% Note: it returns ok even if there was some problem removing the user.

remove_user(User, Server) ->
    try
	LUser = exmpp_stringprep:nodeprep(User),
	LServer = exmpp_stringprep:nameprep(Server),
	US = {LUser, LServer},
	F = fun() ->
		    mnesia:delete({passwd, US}),
		    dec_vh_registered_users_counter(LServer)
	    end,
	mnesia:transaction(F),
	ok
    catch
	_ ->
	    ok
    end.

%% @spec (User, Server, Password) -> ok | not_exists | not_allowed | bad_request
%%     User = string()
%%     Server = string()
%%     Password = string()
%% @doc Remove user if the provided password is correct.
>>>>>>> cd09381e

%% @spec (User, Server, Password) -> ok | not_exists | not_allowed | bad_request
%% @doc Remove user if the provided password is correct.
remove_user(User, Server, Password) ->
<<<<<<< HEAD
    LUser = jlib:nodeprep(User),
    LServer = jlib:nameprep(Server),
    US = {LUser, LServer},
    F = fun() ->
		case mnesia:read({passwd, US}) of
		    [#passwd{password = Password}] ->
			mnesia:delete({passwd, US}),
			dec_vh_registered_users_counter(LServer),
			ok;
		    [_] ->
			not_allowed;
		    _ ->
			not_exists
		end
        end,
    case mnesia:transaction(F) of
	{atomic, ok} ->
	    ok;
	{atomic, Res} ->
	    Res;
=======
    try
	LUser = exmpp_stringprep:nodeprep(User),
	LServer = exmpp_stringprep:nameprep(Server),
	US = {LUser, LServer},
	F = fun() ->
		    case mnesia:read({passwd, US}) of
			[#passwd{password = Password}] ->
			    mnesia:delete({passwd, US}),
			    dec_vh_registered_users_counter(LServer),
			    ok;
			[_] ->
			    not_allowed;
			_ ->
			    not_exists
		    end
	    end,
	case mnesia:transaction(F) of
	    {atomic, ok} ->
		ok;
	    {atomic, Res} ->
		Res;
	    _ ->
		bad_request
	end
    catch
>>>>>>> cd09381e
	_ ->
	    bad_request
    end.

%% @spec () -> term()

update_table() ->
    Fields = record_info(fields, passwd),
    case mnesia:table_info(passwd, attributes) of
	Fields ->
	    % No conversion is needed when the table comes from an exmpp-less
	    % Ejabberd because ejabberd_auth* modules use string() and not
	    % binary().
	    ok;
	[user, password] ->
	    ?INFO_MSG("Converting passwd table from "
		      "{user, password} format", []),
	    Host = ?MYNAME,
	    {atomic, ok} = mnesia:create_table(
			     ejabberd_auth_internal_tmp_table,
			     [{disc_only_copies, [node()]},
			      {type, bag},
			      {local_content, true},
			      {record_name, passwd},
			      {attributes, record_info(fields, passwd)}]),
	    mnesia:transform_table(passwd, ignore, Fields),
	    F1 = fun() ->
			 mnesia:write_lock_table(ejabberd_auth_internal_tmp_table),
			 mnesia:foldl(
			   fun(#passwd{us = U} = R, _) ->
				   mnesia:dirty_write(
				     ejabberd_auth_internal_tmp_table,
				     R#passwd{us = {U, Host}})
			   end, ok, passwd)
		 end,
	    mnesia:transaction(F1),
	    mnesia:clear_table(passwd),
	    F2 = fun() ->
			 mnesia:write_lock_table(passwd),
			 mnesia:foldl(
			   fun(R, _) ->
				   mnesia:dirty_write(R)
			   end, ok, ejabberd_auth_internal_tmp_table)
		 end,
	    mnesia:transaction(F2),
	    mnesia:delete_table(ejabberd_auth_internal_tmp_table);
	_ ->
	    ?INFO_MSG("Recreating passwd table", []),
	    mnesia:transform_table(passwd, ignore, Fields)
    end.


<|MERGE_RESOLUTION|>--- conflicted
+++ resolved
@@ -71,17 +71,11 @@
 update_reg_users_counter_table(Server) ->
     Set = get_vh_registered_users(Server),
     Size = length(Set),
-<<<<<<< HEAD
-    LServer = jlib:nameprep(Server),
-    set_vh_registered_users_counter(LServer, Size).
-
-=======
     LServer = exmpp_jid:prep_domain(exmpp_jid:parse(Server)),
     set_vh_registered_users_counter(LServer, Size).
 
 %% @spec () -> bool()
 
->>>>>>> cd09381e
 plain_password_required() ->
     false.
 
@@ -101,11 +95,6 @@
 	    false
     end.
 
-<<<<<<< HEAD
-check_password(User, Server, Password, Digest, DigestGen) ->
-    LUser = jlib:nodeprep(User),
-    LServer = jlib:nameprep(Server),
-=======
 %% @spec (User, Server, Password, Digest, DigestGen) -> bool()
 %%     User = string()
 %%     Server = string()
@@ -116,7 +105,6 @@
 check_password(User, Server, Password, Digest, DigestGen) ->
     LUser = exmpp_stringprep:nodeprep(User),
     LServer = exmpp_stringprep:nameprep(Server),
->>>>>>> cd09381e
     US = {LUser, LServer},
     case catch mnesia:dirty_read({passwd, US}) of
 	[#passwd{password = Passwd}] ->
@@ -135,16 +123,11 @@
 	    false
     end.
 
-<<<<<<< HEAD
-%% @spec (User::string(), Server::string(), Password::string()) ->
-%%       ok | {error, invalid_jid}
-=======
 %% @spec (User, Server, Password) -> ok | {error, invalid_jid}
 %%     User = string()
 %%     Server = string()
 %%     Password = string()
 
->>>>>>> cd09381e
 set_password(User, Server, Password) ->
     LUser = exmpp_stringprep:nodeprep(User),
     LServer = exmpp_stringprep:nameprep(Server),
@@ -162,13 +145,10 @@
     end.
 
 %% @spec (User, Server, Password) -> {atomic, ok} | {atomic, exists} | {error, invalid_jid} | {aborted, Reason}
-<<<<<<< HEAD
-=======
-%%     User = string()
-%%     Server = string()
-%%     Password = string()
-
->>>>>>> cd09381e
+%%     User = string()
+%%     Server = string()
+%%     Password = string()
+
 try_register(User, Server, Password) ->
     LUser = exmpp_stringprep:nodeprep(User),
     LServer = exmpp_stringprep:nameprep(Server),
@@ -281,11 +261,7 @@
 %%     Users_Number = integer()
 
 get_vh_registered_users_number(Server) ->
-<<<<<<< HEAD
-    LServer = jlib:nameprep(Server),
-=======
     LServer = exmpp_jid:prep_domain(exmpp_jid:parse(Server)),
->>>>>>> cd09381e
     Query = mnesia:dirty_select(
 		reg_users_counter,
 		[{#reg_users_counter{vhost = LServer, count = '$1'},
@@ -296,14 +272,11 @@
 	    Count;
 	_ -> 0
     end.
-<<<<<<< HEAD
-=======
 
 %% @spec (Server, [{prefix, Prefix}]) -> Users_Number
 %%     Server = string()
 %%     Prefix = string()
 %%     Users_Number = integer()
->>>>>>> cd09381e
 
 get_vh_registered_users_number(Server, [{prefix, Prefix}]) when is_list(Prefix) ->
     Set = [{U, S} || {U, S} <- get_vh_registered_users(Server), lists:prefix(Prefix, U)],
@@ -346,14 +319,11 @@
 	end,
     mnesia:sync_dirty(F).
 
-<<<<<<< HEAD
-=======
 %% @spec (User, Server) -> Password | false
 %%     User = string()
 %%     Server = string()
 %%     Password = string()
 
->>>>>>> cd09381e
 get_password(User, Server) ->
     try
 	LUser = exmpp_stringprep:nodeprep(User),
@@ -392,34 +362,6 @@
     end.
 
 %% @spec (User, Server) -> true | false | {error, Error}
-<<<<<<< HEAD
-is_user_exists(User, Server) ->
-    LUser = jlib:nodeprep(User),
-    LServer = jlib:nameprep(Server),
-    US = {LUser, LServer},
-    case catch mnesia:dirty_read({passwd, US}) of
-	[] ->
-	    false;
-	[_] ->
-	    true;
-	Other ->
-	    {error, Other}
-    end.
-
-%% @spec (User, Server) -> ok
-%% @doc Remove user.
-%% Note: it returns ok even if there was some problem removing the user.
-remove_user(User, Server) ->
-    LUser = jlib:nodeprep(User),
-    LServer = jlib:nameprep(Server),
-    US = {LUser, LServer},
-    F = fun() ->
-		mnesia:delete({passwd, US}),
-		dec_vh_registered_users_counter(LServer)
-        end,
-    mnesia:transaction(F),
-	ok.
-=======
 %%     User = string()
 %%     Server = string()
 
@@ -468,33 +410,8 @@
 %%     Server = string()
 %%     Password = string()
 %% @doc Remove user if the provided password is correct.
->>>>>>> cd09381e
-
-%% @spec (User, Server, Password) -> ok | not_exists | not_allowed | bad_request
-%% @doc Remove user if the provided password is correct.
+
 remove_user(User, Server, Password) ->
-<<<<<<< HEAD
-    LUser = jlib:nodeprep(User),
-    LServer = jlib:nameprep(Server),
-    US = {LUser, LServer},
-    F = fun() ->
-		case mnesia:read({passwd, US}) of
-		    [#passwd{password = Password}] ->
-			mnesia:delete({passwd, US}),
-			dec_vh_registered_users_counter(LServer),
-			ok;
-		    [_] ->
-			not_allowed;
-		    _ ->
-			not_exists
-		end
-        end,
-    case mnesia:transaction(F) of
-	{atomic, ok} ->
-	    ok;
-	{atomic, Res} ->
-	    Res;
-=======
     try
 	LUser = exmpp_stringprep:nodeprep(User),
 	LServer = exmpp_stringprep:nameprep(Server),
@@ -520,7 +437,6 @@
 		bad_request
 	end
     catch
->>>>>>> cd09381e
 	_ ->
 	    bad_request
     end.
