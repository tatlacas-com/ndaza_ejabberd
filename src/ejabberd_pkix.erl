--- conflicted
+++ resolved
@@ -292,7 +292,6 @@
 
 -spec add_certfiles(binary(), state()) -> {ok, state()} | {error, bad_cert()}.
 add_certfiles(Host, State) ->
-<<<<<<< HEAD
     State1 = lists:foldl(
 	       fun(Opt, AccState) ->
 		       case ejabberd_config:get_option({Opt, Host}) of
@@ -302,32 +301,20 @@
 			       NewAccState
 		       end
 	       end, State, certfiles_from_config_options()),
-    if State /= State1 ->
+    State2 = case ejabberd_acme:certificate_exists(Host) of
+		 {true, Path} ->
+		     {_, State3} = add_certfile(Path, State1),
+		     State3;
+		 false ->
+		     State1
+	     end,
+    if State /= State2 ->
 	    case build_chain_and_check(State1) of
 		ok -> {ok, State1};
 		{error, _} = Err -> Err
 	    end;
        true ->
 	    {ok, State}
-=======
-    NewState =
-	lists:foldl(
-	  fun(Opt, AccState) ->
-		  case ejabberd_config:get_option({Opt, Host}) of
-		      undefined -> AccState;
-		      Path ->
-			  {_, NewAccState} = add_certfile(Path, AccState),
-			  NewAccState
-		  end
-	  end, State, [c2s_certfile, s2s_certfile, domain_certfile]),
-    %% Add acme certificate if it exists
-    case ejabberd_acme:certificate_exists(Host) of
-	{true, Path} ->
-	    {_, FinalState} = add_certfile(Path, NewState),
-	    FinalState;
-	false ->
-	    NewState
->>>>>>> ce99db05
     end.
 
 -spec add_certfile(file:filename_all(), state()) -> {ok, state()} |
