--- conflicted
+++ resolved
@@ -29,11 +29,7 @@
 
 -export([start/0, register_mechanism/3, listmech/1,
 	 server_new/7, server_start/3, server_step/2,
-<<<<<<< HEAD
-	 get_mech/1, format_error/2, opt_type/1]).
-=======
 	 get_mech/1, format_error/2]).
->>>>>>> 044e55b9
 
 -include("ejabberd.hrl").
 -include("logger.hrl").
@@ -115,8 +111,8 @@
 			 PasswordType :: password_type()) -> any().
 
 register_mechanism(Mechanism, Module, PasswordType) ->
-    ets:insert(sasl_mechanism,
-	       #sasl_mechanism{mechanism = Mechanism, module = Module,
+	  ets:insert(sasl_mechanism,
+		     #sasl_mechanism{mechanism = Mechanism, module = Module,
 			       password_type = PasswordType}).
 
 check_credentials(_State, Props) ->
@@ -130,8 +126,7 @@
 -spec listmech(Host ::binary()) -> Mechanisms::mechanisms().
 
 listmech(Host) ->
-<<<<<<< HEAD
-    Mechs = ets:select(sasl_mechanism,
+    ets:select(sasl_mechanism,
 		       [{#sasl_mechanism{mechanism = '$1',
 					 password_type = '$2', _ = '_'},
 			 case catch ejabberd_auth:store_type(Host) of
@@ -143,23 +138,7 @@
 			       [];
 			   _Else -> []
 			 end,
-			 ['$1']}]),
-    filter_anonymous(Host, Mechs).
-=======
-    ets:select(sasl_mechanism,
-	       [{#sasl_mechanism{mechanism = '$1',
-				 password_type = '$2', _ = '_'},
-		 case catch ejabberd_auth:store_type(Host) of
-		     external -> [{'==', '$2', plain}];
-		     scram -> [{'/=', '$2', digest}];
-		     {'EXIT', {undef, [{Module, store_type, []} | _]}} ->
-			 ?WARNING_MSG("~p doesn't implement the function store_type/0",
-				      [Module]),
-			 [];
-		     _Else -> []
-		 end,
 		 ['$1']}]).
->>>>>>> 044e55b9
 
 -spec server_new(binary(), binary(), binary(), term(),
 		 fun(), fun(), fun()) -> sasl_state().
@@ -213,24 +192,6 @@
             {error, Error, Username};
         {error, Error} ->
             {error, Error, <<"">>}
-<<<<<<< HEAD
-    end.
-
--spec get_mech(sasl_state()) -> binary().
-get_mech(#sasl_state{mech_name = Mech}) ->
-    Mech.
-
-%% Remove the anonymous mechanism from the list if not enabled for the given
-%% host
-%%
--spec filter_anonymous(Host :: binary(), Mechs :: mechanisms()) -> mechanisms().
-
-filter_anonymous(Host, Mechs) ->
-    case ejabberd_auth_anonymous:is_sasl_anonymous_enabled(Host) of
-      true  -> Mechs;
-      false -> Mechs -- [<<"ANONYMOUS">>]
-=======
->>>>>>> 044e55b9
     end.
 
 -spec get_mech(sasl_state()) -> binary().
