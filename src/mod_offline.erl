%%%----------------------------------------------------------------------
%%% File    : mod_offline.erl
%%% Author  : Alexey Shchepin <alexey@process-one.net>
%%% Purpose : Store and manage offline messages.
%%% Created :  5 Jan 2003 by Alexey Shchepin <alexey@process-one.net>
%%%
%%%
%%% ejabberd, Copyright (C) 2002-2012   ProcessOne
%%%
%%% This program is free software; you can redistribute it and/or
%%% modify it under the terms of the GNU General Public License as
%%% published by the Free Software Foundation; either version 2 of the
%%% License, or (at your option) any later version.
%%%
%%% This program is distributed in the hope that it will be useful,
%%% but WITHOUT ANY WARRANTY; without even the implied warranty of
%%% MERCHANTABILITY or FITNESS FOR A PARTICULAR PURPOSE.  See the GNU
%%% General Public License for more details.
%%%
%%% You should have received a copy of the GNU General Public License
%%% along with this program; if not, write to the Free Software
%%% Foundation, Inc., 59 Temple Place, Suite 330, Boston, MA
%%% 02111-1307 USA
%%%
%%%----------------------------------------------------------------------

-module(mod_offline).
-author('alexey@process-one.net').

-behaviour(gen_mod).

-export([count_offline_messages/2]).

-export([start/2,
<<<<<<< HEAD
	 init/1,
=======
	 loop/2,
>>>>>>> 6c94d040
	 stop/1,
	 store_packet/3,
	 resend_offline_messages/2,
	 pop_offline_messages/3,
<<<<<<< HEAD
	 remove_expired_messages/0,
	 remove_old_messages/1,
=======
	 get_sm_features/5,
	 remove_expired_messages/1,
	 remove_old_messages/2,
>>>>>>> 6c94d040
	 remove_user/2,
	 webadmin_page/3,
	 webadmin_user/4,
	 webadmin_user_parse_query/5,
	 count_offline_messages/3]).

-include("ejabberd.hrl").
-include("jlib.hrl").
-include("web/ejabberd_http.hrl").
-include("web/ejabberd_web_admin.hrl").

-record(offline_msg, {us, timestamp, expire, from, to, packet}).

-define(PROCNAME, ejabberd_offline).
-define(OFFLINE_TABLE_LOCK_THRESHOLD, 1000).

start(Host, Opts) ->
    case gen_mod:db_type(Opts) of
        mnesia ->
            mnesia:create_table(offline_msg,
                                [{disc_only_copies, [node()]},
                                 {type, bag},
                                 {attributes,
                                  record_info(fields, offline_msg)}]),
            update_table();
        _ ->
            ok
    end,
    ejabberd_hooks:add(offline_message_hook, Host,
		       ?MODULE, store_packet, 50),
    ejabberd_hooks:add(resend_offline_messages_hook, Host,
		       ?MODULE, pop_offline_messages, 50),
    ejabberd_hooks:add(remove_user, Host,
		       ?MODULE, remove_user, 50),
    ejabberd_hooks:add(anonymous_purge_hook, Host,
		       ?MODULE, remove_user, 50),
    ejabberd_hooks:add(webadmin_page_host, Host,
		       ?MODULE, webadmin_page, 50),
    ejabberd_hooks:add(webadmin_user, Host,
		       ?MODULE, webadmin_user, 50),
    ejabberd_hooks:add(webadmin_user_parse_query, Host,
                       ?MODULE, webadmin_user_parse_query, 50),
    ejabberd_hooks:add(count_offline_messages, Host,
                       ?MODULE, count_offline_messages, 50),
    MaxOfflineMsgs = gen_mod:get_opt(user_max_messages, Opts, infinity),
    register(gen_mod:get_module_proc(Host, ?PROCNAME),
<<<<<<< HEAD
	     spawn(?MODULE, init, [MaxOfflineMsgs])).

%% MaxOfflineMsgs is either infinity of integer > 0
init(infinity) ->
    loop(infinity);
init(MaxOfflineMsgs) 
  when is_integer(MaxOfflineMsgs), MaxOfflineMsgs > 0 ->
    loop(MaxOfflineMsgs).

loop(MaxOfflineMsgs) ->
=======
	     spawn(?MODULE, loop, [Host, AccessMaxOfflineMsgs])).

loop(Host, AccessMaxOfflineMsgs) ->
>>>>>>> 6c94d040
    receive
        #offline_msg{us = User} = Msg ->
            DBType = gen_mod:db_type(Host, ?MODULE),
	    Msgs = receive_all(User, [Msg], DBType),
	    Len = length(Msgs),
<<<<<<< HEAD
	    F = fun() ->
			%% Only count messages if needed:
			Count = if MaxOfflineMsgs =/= infinity ->
					Len + p1_mnesia:count_records(
						offline_msg, 
						#offline_msg{us=US, _='_'});
				   true -> 
					0
				end,
			if
			    Count > MaxOfflineMsgs ->
				discard_warn_sender(Msgs);
			    true ->
				if
				    Len >= ?OFFLINE_TABLE_LOCK_THRESHOLD ->
					mnesia:write_lock_table(offline_msg);
				    true ->
					ok
				end,
				lists:foreach(fun(M) ->
						      mnesia:write(M)
					      end, Msgs)
			end
		end,
	    mnesia:transaction(F),
	    loop(MaxOfflineMsgs);
	_ ->
	    loop(MaxOfflineMsgs)
=======
	    MaxOfflineMsgs = get_max_user_messages(AccessMaxOfflineMsgs,
						   User, Host),
            store_offline_msg(Host, User, Msgs, Len, MaxOfflineMsgs, DBType),
            loop(Host, AccessMaxOfflineMsgs);
        _ ->
	    loop(Host, AccessMaxOfflineMsgs)
    end.

store_offline_msg(_Host, US, Msgs, Len, MaxOfflineMsgs, mnesia) ->
    F = fun() ->
                %% Only count messages if needed:
                Count = if MaxOfflineMsgs =/= infinity ->
                                Len + p1_mnesia:count_records(
                                        offline_msg, 
                                        #offline_msg{us=US, _='_'});
                           true -> 
                                0
                        end,
                if
                    Count > MaxOfflineMsgs ->
                        discard_warn_sender(Msgs);
                    true ->
                        if
                            Len >= ?OFFLINE_TABLE_LOCK_THRESHOLD ->
                                mnesia:write_lock_table(offline_msg);
                            true ->
                                ok
                        end,
                        lists:foreach(fun(M) ->
                                              mnesia:write(M)
                                      end, Msgs)
                end
        end,
    mnesia:transaction(F);
store_offline_msg(Host, User, Msgs, Len, MaxOfflineMsgs, odbc) ->
    Count = if MaxOfflineMsgs =/= infinity ->
                    Len + count_offline_messages(User, Host);
               true -> 0
            end,
    if 
        Count > MaxOfflineMsgs ->
            discard_warn_sender(Msgs);
        true ->
            Query = lists:map(
                      fun(M) ->
                              Username =
                                  ejabberd_odbc:escape(
					    (M#offline_msg.to)#jid.luser),
                              From = M#offline_msg.from,
                              To = M#offline_msg.to,
                              {xmlelement, Name, Attrs, Els} =
                                  M#offline_msg.packet,
                              Attrs2 = jlib:replace_from_to_attrs(
                                         jlib:jid_to_string(From),
                                         jlib:jid_to_string(To),
                                         Attrs),
                              Packet = {xmlelement, Name, Attrs2,
                                        Els ++
                                            [jlib:timestamp_to_xml(
                                               calendar:now_to_universal_time(
                                                 M#offline_msg.timestamp),
                                               utc,
                                               jlib:make_jid("", Host, ""),
                                               "Offline Storage"),
                                             %% TODO: Delete the next three lines once XEP-0091 is Obsolete
                                             jlib:timestamp_to_xml( 
                                               calendar:now_to_universal_time(
                                                 M#offline_msg.timestamp))]},
                              XML =
                                  ejabberd_odbc:escape(
                                    xml:element_to_binary(Packet)),
                              odbc_queries:add_spool_sql(Username, XML)
                      end, Msgs),
            odbc_queries:add_spool(Host, Query)
    end.

%% Function copied from ejabberd_sm.erl:
get_max_user_messages(AccessRule, LUser, Host) ->
    case acl:match_rule(
	   Host, AccessRule, jlib:make_jid(LUser, Host, "")) of
	Max when is_integer(Max) -> Max;
	infinity -> infinity;
	_ -> ?MAX_USER_MESSAGES
>>>>>>> 6c94d040
    end.

receive_all(US, Msgs, DBType) ->
    receive
	#offline_msg{us=US} = Msg ->
	    receive_all(US, [Msg | Msgs], DBType)
    after 0 ->
            %% FIXME: the diff between mnesia and odbc version:
            %%
            %%      after 0 ->
            %% -           Msgs
            %% +           lists:reverse(Msgs)
            %%      end.
            %%
            %% Is it a bug in mnesia version?
            case DBType of
                mnesia ->
                    Msgs;
                odbc ->
                    lists:reverse(Msgs)
            end
    end.

stop(Host) ->
    ejabberd_hooks:delete(offline_message_hook, Host,
			  ?MODULE, store_packet, 50),
    ejabberd_hooks:delete(resend_offline_messages_hook, Host,
			  ?MODULE, pop_offline_messages, 50),
    ejabberd_hooks:delete(remove_user, Host,
			  ?MODULE, remove_user, 50),
    ejabberd_hooks:delete(anonymous_purge_hook, Host,
			  ?MODULE, remove_user, 50),
    ejabberd_hooks:delete(webadmin_page_host, Host,
			  ?MODULE, webadmin_page, 50),
    ejabberd_hooks:delete(webadmin_user, Host,
			  ?MODULE, webadmin_user, 50),
    ejabberd_hooks:delete(webadmin_user_parse_query, Host,
                          ?MODULE, webadmin_user_parse_query, 50),
    Proc = gen_mod:get_module_proc(Host, ?PROCNAME),
    exit(whereis(Proc), stop),
    {wait, Proc}.

store_packet(From, To, Packet) ->
    Type = xml:get_tag_attr_s("type", Packet),
    if
	(Type /= "error") and (Type /= "groupchat") and
	(Type /= "headline") ->
	    case check_event(From, To, Packet) of
		true ->
		    #jid{luser = LUser, lserver = LServer} = To,
		    TimeStamp = now(),
		    {xmlelement, _Name, _Attrs, Els} = Packet,
		    Expire = find_x_expire(TimeStamp, Els),
		    gen_mod:get_module_proc(To#jid.lserver, ?PROCNAME) !
			#offline_msg{us = {LUser, LServer},
				     timestamp = TimeStamp,
				     expire = Expire,
				     from = From,
				     to = To,
				     packet = Packet},
		    stop;
		_ ->
		    ok
	    end;
	true ->
	    ok
    end.

check_event(From, To, Packet) ->
    {xmlelement, Name, Attrs, Els} = Packet,
    case find_x_event(Els) of
	false ->
	    true;
	El ->
	    case xml:get_subtag(El, "id") of
		false ->
		    case xml:get_subtag(El, "offline") of
			false ->
			    true;
			_ ->
			    ID = case xml:get_tag_attr_s("id", Packet) of
				     "" ->
					 {xmlelement, "id", [], []};
				     S ->
					 {xmlelement, "id", [],
					  [{xmlcdata, S}]}
				 end,
			    ejabberd_router:route(
			      To, From, {xmlelement, Name, Attrs,
					 [{xmlelement, "x",
					   [{"xmlns", ?NS_EVENT}],
					   [ID,
					    {xmlelement, "offline", [], []}]}]
					}),
			    true
		    end;
		_ ->
		    false
	    end
    end.

find_x_event([]) ->
    false;
find_x_event([{xmlcdata, _} | Els]) ->
    find_x_event(Els);
find_x_event([El | Els]) ->
    case xml:get_tag_attr_s("xmlns", El) of
	?NS_EVENT ->
	    El;
	_ ->
	    find_x_event(Els)
    end.

find_x_expire(_, []) ->
    never;
find_x_expire(TimeStamp, [{xmlcdata, _} | Els]) ->
    find_x_expire(TimeStamp, Els);
find_x_expire(TimeStamp, [El | Els]) ->
    case xml:get_tag_attr_s("xmlns", El) of
	?NS_EXPIRE ->
	    Val = xml:get_tag_attr_s("seconds", El),
	    case catch list_to_integer(Val) of
		{'EXIT', _} ->
		    never;
		Int when Int > 0 ->
		    {MegaSecs, Secs, MicroSecs} = TimeStamp,
		    S = MegaSecs * 1000000 + Secs + Int,
		    MegaSecs1 = S div 1000000,
		    Secs1 = S rem 1000000,
		    {MegaSecs1, Secs1, MicroSecs};
		_ ->
		    never
	    end;
	_ ->
	    find_x_expire(TimeStamp, Els)
    end.


resend_offline_messages(User, Server) ->
    LUser = jlib:nodeprep(User),
    LServer = jlib:nameprep(Server),
    US = {LUser, LServer},
    F = fun() ->
		Rs = mnesia:wread({offline_msg, US}),
		mnesia:delete({offline_msg, US}),
		Rs
	end,
    case mnesia:transaction(F) of
	{atomic, Rs} ->
	    lists:foreach(
	      fun(R) ->
		      {xmlelement, Name, Attrs, Els} = R#offline_msg.packet,
		      ejabberd_sm !
			  {route,
			   R#offline_msg.from,
			   R#offline_msg.to,
			   {xmlelement, Name, Attrs,
			    Els ++
			    [jlib:timestamp_to_xml(
			       calendar:now_to_universal_time(
				 R#offline_msg.timestamp))]}}
	      end,
	      lists:keysort(#offline_msg.timestamp, Rs));
	_ ->
	    ok
    end.

pop_offline_messages(Ls, User, Server) ->
    LUser = jlib:nodeprep(User),
    LServer = jlib:nameprep(Server),
    pop_offline_messages(Ls, LUser, LServer,
                         gen_mod:db_type(LServer, ?MODULE)).

pop_offline_messages(Ls, LUser, LServer, mnesia) ->
    US = {LUser, LServer},
    F = fun() ->
		Rs = mnesia:wread({offline_msg, US}),
		mnesia:delete({offline_msg, US}),
		Rs
	end,
    case mnesia:transaction(F) of
	{atomic, Rs} ->
	    TS = now(),
	    Ls ++ lists:map(
		    fun(R) ->
			    {xmlelement, Name, Attrs, Els} = R#offline_msg.packet,
			    {route,
			     R#offline_msg.from,
			     R#offline_msg.to,
			     {xmlelement, Name, Attrs,
			      Els ++
			      [jlib:timestamp_to_xml(
<<<<<<< HEAD
				 calendar:now_to_universal_time(
=======
			         calendar:now_to_universal_time(
				   R#offline_msg.timestamp),
				 utc,
				 jlib:make_jid("", LServer, ""),
				 "Offline Storage"),
			       %% TODO: Delete the next three lines once XEP-0091 is Obsolete
			       jlib:timestamp_to_xml(
			         calendar:now_to_universal_time(
>>>>>>> 6c94d040
				   R#offline_msg.timestamp))]}}
		    end,
		    lists:filter(
		      fun(R) ->
			    case R#offline_msg.expire of
				never ->
				    true;
				TimeStamp ->
				    TS < TimeStamp
			    end
		      end,
		      lists:keysort(#offline_msg.timestamp, Rs)));
	_ ->
	    Ls
    end;
pop_offline_messages(Ls, LUser, LServer, odbc) ->
    EUser = ejabberd_odbc:escape(LUser),
    case odbc_queries:get_and_del_spool_msg_t(LServer, EUser) of
	{atomic, {selected, ["username","xml"], Rs}} ->
	    Ls ++ lists:flatmap(
		    fun({_, XML}) ->
			    case xml_stream:parse_element(XML) of
				{error, _Reason} ->
				    [];
				El ->
				    To = jlib:string_to_jid(
					   xml:get_tag_attr_s("to", El)),
				    From = jlib:string_to_jid(
					     xml:get_tag_attr_s("from", El)),
				    if
					(To /= error) and
					(From /= error) ->
					    [{route, From, To, El}];
					true ->
					    []
				    end
			    end
		    end, Rs);
	_ ->
	    Ls
    end.

<<<<<<< HEAD
remove_expired_messages() ->
=======
remove_expired_messages(Server) ->
    LServer = jlib:nameprep(Server),
    remove_expired_messages(LServer, gen_mod:db_type(LServer, ?MODULE)).

remove_expired_messages(_LServer, mnesia) ->
>>>>>>> 6c94d040
    TimeStamp = now(),
    F = fun() ->
		mnesia:write_lock_table(offline_msg),
		mnesia:foldl(
		  fun(Rec, _Acc) ->
			  case Rec#offline_msg.expire of
			      never ->
				  ok;
			      TS ->
				  if
				      TS < TimeStamp ->
					  mnesia:delete_object(Rec);
				      true ->
					  ok
				  end
			  end
		  end, ok, offline_msg)
	end,
    mnesia:transaction(F);
remove_expired_messages(_LServer, odbc) ->
    %% TODO
    {atomic, ok}.

remove_old_messages(Days, Server) ->
    LServer = jlib:nameprep(Server),
    remove_old_messages(Days, LServer, gen_mod:db_type(LServer, ?MODULE)).

remove_old_messages(Days, _LServer, mnesia) ->
    {MegaSecs, Secs, _MicroSecs} = now(),
    S = MegaSecs * 1000000 + Secs - 60 * 60 * 24 * Days,
    MegaSecs1 = S div 1000000,
    Secs1 = S rem 1000000,
    TimeStamp = {MegaSecs1, Secs1, 0},
    F = fun() ->
		mnesia:write_lock_table(offline_msg),
		mnesia:foldl(
		  fun(#offline_msg{timestamp = TS} = Rec, _Acc)
		     when TS < TimeStamp ->
			  mnesia:delete_object(Rec);
		     (_Rec, _Acc) -> ok
		  end, ok, offline_msg)
	end,
    mnesia:transaction(F);
remove_old_messages(_Days, _LServer, odbc) ->
    %% TODO
    {atomic, ok}.

remove_user(User, Server) ->
    LUser = jlib:nodeprep(User),
    LServer = jlib:nameprep(Server),
    remove_user(LUser, LServer, gen_mod:db_type(LServer, ?MODULE)).

remove_user(LUser, LServer, mnesia) ->
    US = {LUser, LServer},
    F = fun() ->
		mnesia:delete({offline_msg, US})
	end,
    mnesia:transaction(F);
remove_user(LUser, LServer, odbc) ->
    Username = ejabberd_odbc:escape(LUser),
    odbc_queries:del_spool_msg(LServer, Username).

update_table() ->
    Fields = record_info(fields, offline_msg),
    case mnesia:table_info(offline_msg, attributes) of
	Fields ->
	    ok;
	[user, timestamp, expire, from, to, packet] ->
	    ?INFO_MSG("Converting offline_msg table from "
		      "{user, timestamp, expire, from, to, packet} format", []),
	    Host = ?MYNAME,
	    {atomic, ok} = mnesia:create_table(
			     mod_offline_tmp_table,
			     [{disc_only_copies, [node()]},
			      {type, bag},
			      {local_content, true},
			      {record_name, offline_msg},
			      {attributes, record_info(fields, offline_msg)}]),
	    mnesia:transform_table(offline_msg, ignore, Fields),
	    F1 = fun() ->
			 mnesia:write_lock_table(mod_offline_tmp_table),
			 mnesia:foldl(
			   fun(#offline_msg{us = U} = R, _) ->
				   mnesia:dirty_write(
				     mod_offline_tmp_table,
				     R#offline_msg{us = {U, Host}})
			   end, ok, offline_msg)
		 end,
	    mnesia:transaction(F1),
	    mnesia:clear_table(offline_msg),
	    F2 = fun() ->
			 mnesia:write_lock_table(offline_msg),
			 mnesia:foldl(
			   fun(R, _) ->
				   mnesia:dirty_write(R)
			   end, ok, mod_offline_tmp_table)
		 end,
	    mnesia:transaction(F2),
	    mnesia:delete_table(mod_offline_tmp_table);
	[user, timestamp, from, to, packet] ->
	    ?INFO_MSG("Converting offline_msg table from "
		      "{user, timestamp, from, to, packet} format", []),
	    Host = ?MYNAME,
	    {atomic, ok} = mnesia:create_table(
			     mod_offline_tmp_table,
			     [{disc_only_copies, [node()]},
			      {type, bag},
			      {local_content, true},
			      {record_name, offline_msg},
			      {attributes, record_info(fields, offline_msg)}]),
	    mnesia:transform_table(
	      offline_msg,
	      fun({_, U, TS, F, T, P}) ->
		      {xmlelement, _Name, _Attrs, Els} = P,
		      Expire = find_x_expire(TS, Els),
		      #offline_msg{us = U,
				   timestamp = TS,
				   expire = Expire,
				   from = F,
				   to = T,
				   packet = P}
	      end, Fields),
	    F1 = fun() ->
			 mnesia:write_lock_table(mod_offline_tmp_table),
			 mnesia:foldl(
			   fun(#offline_msg{us = U} = R, _) ->
				   mnesia:dirty_write(
				     mod_offline_tmp_table,
				     R#offline_msg{us = {U, Host}})
			   end, ok, offline_msg)
		 end,
	    mnesia:transaction(F1),
	    mnesia:clear_table(offline_msg),
	    F2 = fun() ->
			 mnesia:write_lock_table(offline_msg),
			 mnesia:foldl(
			   fun(R, _) ->
				   mnesia:dirty_write(R)
			   end, ok, mod_offline_tmp_table)
		 end,
	    mnesia:transaction(F2),
	    mnesia:delete_table(mod_offline_tmp_table);
	_ ->
	    ?INFO_MSG("Recreating offline_msg table", []),
	    mnesia:transform_table(offline_msg, ignore, Fields)
    end.


%% Helper functions:

%% Warn senders that their messages have been discarded:
discard_warn_sender(Msgs) ->
    lists:foreach(
      fun(#offline_msg{from=From, to=To, packet=Packet}) ->
	      ErrText = "Your contact offline message queue is full. The message has been discarded.",
	      Lang = xml:get_tag_attr_s("xml:lang", Packet),
	      Err = jlib:make_error_reply(
		      Packet, ?ERRT_RESOURCE_CONSTRAINT(Lang, ErrText)),
	      ejabberd_router:route(
		To,
		From, Err)
      end, Msgs).


webadmin_page(_, Host,
	      #request{us = _US,
		       path = ["user", U, "queue"],
		       q = Query,
		       lang = Lang} = _Request) ->
    Res = user_queue(U, Host, Query, Lang),
    {stop, Res};

webadmin_page(Acc, _, _) -> Acc.

read_all_msgs(LUser, LServer, mnesia) ->
    US = {LUser, LServer},
    lists:keysort(#offline_msg.timestamp,
                  mnesia:dirty_read({offline_msg, US}));
read_all_msgs(LUser, LServer, odbc) ->
    Username = ejabberd_odbc:escape(LUser),
    case catch ejabberd_odbc:sql_query(
                 LServer,
                 ["select xml from spool"
                  "  where username='", Username, "'"
                  "  order by seq;"]) of
        {selected, ["username", "xml"], Rs} ->
            lists:flatmap(
              fun({XML}) ->
                      case xml_stream:parse_element(XML) of
                          {error, _Reason} ->
                              [];
                          El ->
                              [El]
                      end
              end, Rs);
        _ ->
            []
    end.

format_user_queue(Msgs, mnesia) ->
    lists:map(
      fun(#offline_msg{timestamp = TimeStamp, from = From, to = To,
                       packet = {xmlelement, Name, Attrs, Els}} = Msg) ->
              ID = jlib:encode_base64(binary_to_list(term_to_binary(Msg))),
              {{Year, Month, Day}, {Hour, Minute, Second}} =
                  calendar:now_to_local_time(TimeStamp),
              Time = lists:flatten(
                       io_lib:format(
                         "~w-~.2.0w-~.2.0w ~.2.0w:~.2.0w:~.2.0w",
                         [Year, Month, Day, Hour, Minute, Second])),
              SFrom = jlib:jid_to_string(From),
              STo = jlib:jid_to_string(To),
              Attrs2 = jlib:replace_from_to_attrs(SFrom, STo, Attrs),
              Packet = {xmlelement, Name, Attrs2, Els},
              FPacket = ejabberd_web_admin:pretty_print_xml(Packet),
              ?XE("tr",
                  [?XAE("td", [{"class", "valign"}], [?INPUT("checkbox", "selected", ID)]),
                   ?XAC("td", [{"class", "valign"}], Time),
                   ?XAC("td", [{"class", "valign"}], SFrom),
                   ?XAC("td", [{"class", "valign"}], STo),
                   ?XAE("td", [{"class", "valign"}], [?XC("pre", FPacket)])]
                 )
      end, Msgs);
format_user_queue(Msgs, odbc) ->
    lists:map(
      fun({xmlelement, _Name, _Attrs, _Els} = Msg) ->
              ID = jlib:encode_base64(binary_to_list(term_to_binary(Msg))),
              Packet = Msg,
              FPacket = ejabberd_web_admin:pretty_print_xml(Packet),
              ?XE("tr",
                  [?XAE("td", [{"class", "valign"}], [?INPUT("checkbox", "selected", ID)]),
                   ?XAE("td", [{"class", "valign"}], [?XC("pre", FPacket)])]
                 )
      end, Msgs).

user_queue(User, Server, Query, Lang) ->
<<<<<<< HEAD
    US = {jlib:nodeprep(User), jlib:nameprep(Server)},
    Res = user_queue_parse_query(US, Query),
    Msgs = lists:keysort(#offline_msg.timestamp,
			 mnesia:dirty_read({offline_msg, US})),
    FMsgs =
	lists:map(
	  fun(#offline_msg{timestamp = TimeStamp, from = From, to = To,
			   packet = {xmlelement, Name, Attrs, Els}} = Msg) ->
		  ID = jlib:encode_base64(binary_to_list(term_to_binary(Msg))),
		  {{Year, Month, Day}, {Hour, Minute, Second}} =
		      calendar:now_to_local_time(TimeStamp),
		  Time = lists:flatten(
			   io_lib:format(
			     "~w-~.2.0w-~.2.0w ~.2.0w:~.2.0w:~.2.0w",
			     [Year, Month, Day, Hour, Minute, Second])),
		  SFrom = jlib:jid_to_string(From),
		  STo = jlib:jid_to_string(To),
		  Attrs2 = jlib:replace_from_to_attrs(SFrom, STo, Attrs),
		  Packet = {xmlelement, Name, Attrs2, Els},
		  FPacket = ejabberd_web_admin:pretty_print_xml(Packet),
		  ?XE("tr",
		      [?XAE("td", [{"class", "valign"}], [?INPUT("checkbox", "selected", ID)]),
		       ?XAC("td", [{"class", "valign"}], Time),
		       ?XAC("td", [{"class", "valign"}], SFrom),
		       ?XAC("td", [{"class", "valign"}], STo),
		       ?XAE("td", [{"class", "valign"}], [?XC("pre", FPacket)])]
		     )
	  end, Msgs),
=======
    LUser = jlib:nodeprep(User),
    LServer = jlib:nameprep(Server),
    US = {LUser, LServer},
    DBType = gen_mod:db_type(LServer, ?MODULE),
    Res = user_queue_parse_query(LUser, LServer, Query, DBType),
    MsgsAll = read_all_msgs(LUser, LServer, DBType),
    Msgs = get_messages_subset(User, Server, MsgsAll, DBType),
    FMsgs = format_user_queue(Msgs, DBType),
>>>>>>> 6c94d040
    [?XC("h1", io_lib:format(?T("~s's Offline Messages Queue"),
			     [us_to_list(US)]))] ++
	case Res of
	    ok -> [?XREST("Submitted")];
	    nothing -> []
	end ++
	[?XAE("form", [{"action", ""}, {"method", "post"}],
	      [?XE("table",
		   [?XE("thead",
			[?XE("tr",
			     [?X("td"),
			      ?XCT("td", "Time"),
			      ?XCT("td", "From"),
			      ?XCT("td", "To"),
			      ?XCT("td", "Packet")
			     ])]),
		    ?XE("tbody",
			if
			    FMsgs == [] ->
				[?XE("tr",
				     [?XAC("td", [{"colspan", "4"}], " ")]
				    )];
			    true ->
				FMsgs
			end
		       )]),
	       ?BR,
	       ?INPUTT("submit", "delete", "Delete Selected")
	      ])].

user_queue_parse_query(LUser, LServer, Query, mnesia) ->
    US = {LUser, LServer},
    case lists:keysearch("delete", 1, Query) of
	{value, _} ->
	    Msgs = lists:keysort(#offline_msg.timestamp,
				 mnesia:dirty_read({offline_msg, US})),
	    F = fun() ->
			lists:foreach(
			  fun(Msg) ->
				  ID = jlib:encode_base64(
					 binary_to_list(term_to_binary(Msg))),
				  case lists:member({"selected", ID}, Query) of
				      true ->
					  mnesia:delete_object(Msg);
				      false ->
					  ok
				  end
			  end, Msgs)
		end,
	    mnesia:transaction(F),
	    ok;
	false ->
	    nothing
    end;
user_queue_parse_query(LUser, LServer, Query, odbc) ->
    Username = ejabberd_odbc:escape(LUser),
    case lists:keysearch("delete", 1, Query) of
	{value, _} ->
	    Msgs = case catch ejabberd_odbc:sql_query(
				LServer,
				["select xml, seq from spool"
				 "  where username='", Username, "'"
				 "  order by seq;"]) of
		       {selected, ["xml", "seq"], Rs} ->
			   lists:flatmap(
			     fun({XML, Seq}) ->
				     case xml_stream:parse_element(XML) of
					 {error, _Reason} ->
					     [];
					 El ->
					     [{El, Seq}]
				     end
			     end, Rs);
		       _ ->
			   []
		   end,
	    F = fun() ->
			lists:foreach(
			  fun({Msg, Seq}) ->
				  ID = jlib:encode_base64(
					 binary_to_list(term_to_binary(Msg))),
				  case lists:member({"selected", ID}, Query) of
				      true ->
					  SSeq = ejabberd_odbc:escape(Seq),
					  catch ejabberd_odbc:sql_query(
						  LServer,
						  ["delete from spool"
						   "  where username='", Username, "'"
						   "  and seq='", SSeq, "';"]);
				      false ->
					  ok
				  end
			  end, Msgs)
		end,
	    mnesia:transaction(F),
	    ok;
	false ->
	    nothing
    end.

us_to_list({User, Server}) ->
    jlib:jid_to_string({User, Server, ""}).

<<<<<<< HEAD
=======
get_queue_length(LUser, LServer) ->
    get_queue_length(LUser, LServer, gen_mod:db_type(LServer, ?MODULE)).

get_queue_length(LUser, LServer, mnesia) ->
    length(mnesia:dirty_read({offline_msg, {LUser, LServer}}));
get_queue_length(LUser, LServer, odbc) ->
    Username = ejabberd_odbc:escape(LUser),
    case catch ejabberd_odbc:sql_query(
                 LServer,
                 ["select count(*) from spool"
                  "  where username='", Username, "';"]) of
        {selected, [_], [{SCount}]} ->
            list_to_integer(SCount);
        _ ->
            0
    end.

get_messages_subset(User, Host, MsgsAll, DBType) ->
    Access = gen_mod:get_module_opt(Host, ?MODULE, access_max_user_messages,
				    max_user_offline_messages),
    MaxOfflineMsgs = case get_max_user_messages(Access, User, Host) of
			 Number when is_integer(Number) -> Number;
			 _ -> 100
		     end,
    Length = length(MsgsAll),
    get_messages_subset2(MaxOfflineMsgs, Length, MsgsAll, DBType).

get_messages_subset2(Max, Length, MsgsAll, _DBType) when Length =< Max*2 ->
    MsgsAll;
get_messages_subset2(Max, Length, MsgsAll, mnesia) ->
    FirstN = Max,
    {MsgsFirstN, Msgs2} = lists:split(FirstN, MsgsAll),
    MsgsLastN = lists:nthtail(Length - FirstN - FirstN, Msgs2),
    NoJID = jlib:make_jid("...", "...", ""),
    IntermediateMsg = #offline_msg{timestamp = now(), from = NoJID, to = NoJID,
				   packet = {xmlelement, "...", [], []}},
    MsgsFirstN ++ [IntermediateMsg] ++ MsgsLastN;
get_messages_subset2(Max, Length, MsgsAll, odbc) ->
    FirstN = Max,
    {MsgsFirstN, Msgs2} = lists:split(FirstN, MsgsAll),
    MsgsLastN = lists:nthtail(Length - FirstN - FirstN, Msgs2),
    IntermediateMsg = {xmlelement, "...", [], []},
    MsgsFirstN ++ [IntermediateMsg] ++ MsgsLastN.

>>>>>>> 6c94d040
webadmin_user(Acc, User, Server, Lang) ->
    US = {jlib:nodeprep(User), jlib:nameprep(Server)},
    QueueLen = length(mnesia:dirty_read({offline_msg, US})),
    FQueueLen = [?AC("queue/",
		     integer_to_list(QueueLen))],
    Acc ++ [?XCT("h3", "Offline Messages:")] ++ FQueueLen ++ [?C(" "), ?INPUTT("submit", "removealloffline", "Remove All Offline Messages")].

delete_all_msgs(User, Server) ->
    LUser = jlib:nodeprep(User),
    LServer = jlib:nameprep(Server),
    delete_all_msgs(LUser, LServer, gen_mod:db_type(LServer, ?MODULE)).

delete_all_msgs(LUser, LServer, mnesia) ->
    US = {LUser, LServer},
    F = fun() ->
                mnesia:write_lock_table(offline_msg),
                lists:foreach(
                  fun(Msg) ->
                          mnesia:delete_object(Msg)
                  end, mnesia:dirty_read({offline_msg, US}))
        end,
    mnesia:transaction(F);
delete_all_msgs(LUser, LServer, odbc) ->
    Username = ejabberd_odbc:escape(LUser),
    odbc_queries:del_spool_msg(LServer, Username),
    %% TODO: process the output
    {atomic, ok}.

webadmin_user_parse_query(_, "removealloffline", User, Server, _Query) ->
    case delete_all_msgs(User, Server) of
         {aborted, Reason} ->
            ?ERROR_MSG("Failed to remove offline messages: ~p", [Reason]),
            {stop, error};
         {atomic, ok} ->
            ?INFO_MSG("Removed all offline messages for ~s@~s", [User, Server]),
            {stop, ok}
    end;
webadmin_user_parse_query(Acc, _Action, _User, _Server, _Query) ->
    Acc.

<<<<<<< HEAD

%% ------------------------------------------------
%% mod_offline: number of messages quota management

count_offline_messages(_Acc, User, Server) ->
    LUser = jlib:nodeprep(User),
    LServer = jlib:nameprep(Server),
    US = {LUser, LServer},
    F = fun () ->
		p1_mnesia:count_records(
		  offline_msg, 
		  #offline_msg{us=US, _='_'})
	end,
    N = case catch mnesia:async_dirty(F) of
	    I when is_integer(I) -> I;
	    _ -> 0
	end,
    {stop, N}.
=======
%% Returns as integer the number of offline messages for a given user
count_offline_messages(LUser, LServer) ->
    Username = ejabberd_odbc:escape(LUser),
    case catch odbc_queries:count_records_where(
		 LServer, "spool", "where username='" ++ Username ++ "'") of
        {selected, [_], [{Res}]} ->
            list_to_integer(Res);
        _ ->
            0
    end.
>>>>>>> 6c94d040
<|MERGE_RESOLUTION|>--- conflicted
+++ resolved
@@ -32,23 +32,13 @@
 -export([count_offline_messages/2]).
 
 -export([start/2,
-<<<<<<< HEAD
-	 init/1,
-=======
-	 loop/2,
->>>>>>> 6c94d040
+         loop/2,
 	 stop/1,
 	 store_packet/3,
 	 resend_offline_messages/2,
 	 pop_offline_messages/3,
-<<<<<<< HEAD
-	 remove_expired_messages/0,
-	 remove_old_messages/1,
-=======
-	 get_sm_features/5,
 	 remove_expired_messages/1,
 	 remove_old_messages/2,
->>>>>>> 6c94d040
 	 remove_user/2,
 	 webadmin_page/3,
 	 webadmin_user/4,
@@ -64,6 +54,9 @@
 
 -define(PROCNAME, ejabberd_offline).
 -define(OFFLINE_TABLE_LOCK_THRESHOLD, 1000).
+
+%% default value for the maximum number of user messages
+-define(MAX_USER_MESSAGES, infinity).
 
 start(Host, Opts) ->
     case gen_mod:db_type(Opts) of
@@ -93,59 +86,16 @@
                        ?MODULE, webadmin_user_parse_query, 50),
     ejabberd_hooks:add(count_offline_messages, Host,
                        ?MODULE, count_offline_messages, 50),
-    MaxOfflineMsgs = gen_mod:get_opt(user_max_messages, Opts, infinity),
+    AccessMaxOfflineMsgs = gen_mod:get_opt(access_max_user_messages, Opts, max_user_offline_messages),
     register(gen_mod:get_module_proc(Host, ?PROCNAME),
-<<<<<<< HEAD
-	     spawn(?MODULE, init, [MaxOfflineMsgs])).
-
-%% MaxOfflineMsgs is either infinity of integer > 0
-init(infinity) ->
-    loop(infinity);
-init(MaxOfflineMsgs) 
-  when is_integer(MaxOfflineMsgs), MaxOfflineMsgs > 0 ->
-    loop(MaxOfflineMsgs).
-
-loop(MaxOfflineMsgs) ->
-=======
-	     spawn(?MODULE, loop, [Host, AccessMaxOfflineMsgs])).
+             spawn(?MODULE, loop, [Host, AccessMaxOfflineMsgs])).
 
 loop(Host, AccessMaxOfflineMsgs) ->
->>>>>>> 6c94d040
     receive
         #offline_msg{us = User} = Msg ->
             DBType = gen_mod:db_type(Host, ?MODULE),
 	    Msgs = receive_all(User, [Msg], DBType),
 	    Len = length(Msgs),
-<<<<<<< HEAD
-	    F = fun() ->
-			%% Only count messages if needed:
-			Count = if MaxOfflineMsgs =/= infinity ->
-					Len + p1_mnesia:count_records(
-						offline_msg, 
-						#offline_msg{us=US, _='_'});
-				   true -> 
-					0
-				end,
-			if
-			    Count > MaxOfflineMsgs ->
-				discard_warn_sender(Msgs);
-			    true ->
-				if
-				    Len >= ?OFFLINE_TABLE_LOCK_THRESHOLD ->
-					mnesia:write_lock_table(offline_msg);
-				    true ->
-					ok
-				end,
-				lists:foreach(fun(M) ->
-						      mnesia:write(M)
-					      end, Msgs)
-			end
-		end,
-	    mnesia:transaction(F),
-	    loop(MaxOfflineMsgs);
-	_ ->
-	    loop(MaxOfflineMsgs)
-=======
 	    MaxOfflineMsgs = get_max_user_messages(AccessMaxOfflineMsgs,
 						   User, Host),
             store_offline_msg(Host, User, Msgs, Len, MaxOfflineMsgs, DBType),
@@ -229,7 +179,6 @@
 	Max when is_integer(Max) -> Max;
 	infinity -> infinity;
 	_ -> ?MAX_USER_MESSAGES
->>>>>>> 6c94d040
     end.
 
 receive_all(US, Msgs, DBType) ->
@@ -422,9 +371,6 @@
 			     {xmlelement, Name, Attrs,
 			      Els ++
 			      [jlib:timestamp_to_xml(
-<<<<<<< HEAD
-				 calendar:now_to_universal_time(
-=======
 			         calendar:now_to_universal_time(
 				   R#offline_msg.timestamp),
 				 utc,
@@ -433,7 +379,6 @@
 			       %% TODO: Delete the next three lines once XEP-0091 is Obsolete
 			       jlib:timestamp_to_xml(
 			         calendar:now_to_universal_time(
->>>>>>> 6c94d040
 				   R#offline_msg.timestamp))]}}
 		    end,
 		    lists:filter(
@@ -476,15 +421,11 @@
 	    Ls
     end.
 
-<<<<<<< HEAD
-remove_expired_messages() ->
-=======
 remove_expired_messages(Server) ->
     LServer = jlib:nameprep(Server),
     remove_expired_messages(LServer, gen_mod:db_type(LServer, ?MODULE)).
 
 remove_expired_messages(_LServer, mnesia) ->
->>>>>>> 6c94d040
     TimeStamp = now(),
     F = fun() ->
 		mnesia:write_lock_table(offline_msg),
@@ -721,36 +662,6 @@
       end, Msgs).
 
 user_queue(User, Server, Query, Lang) ->
-<<<<<<< HEAD
-    US = {jlib:nodeprep(User), jlib:nameprep(Server)},
-    Res = user_queue_parse_query(US, Query),
-    Msgs = lists:keysort(#offline_msg.timestamp,
-			 mnesia:dirty_read({offline_msg, US})),
-    FMsgs =
-	lists:map(
-	  fun(#offline_msg{timestamp = TimeStamp, from = From, to = To,
-			   packet = {xmlelement, Name, Attrs, Els}} = Msg) ->
-		  ID = jlib:encode_base64(binary_to_list(term_to_binary(Msg))),
-		  {{Year, Month, Day}, {Hour, Minute, Second}} =
-		      calendar:now_to_local_time(TimeStamp),
-		  Time = lists:flatten(
-			   io_lib:format(
-			     "~w-~.2.0w-~.2.0w ~.2.0w:~.2.0w:~.2.0w",
-			     [Year, Month, Day, Hour, Minute, Second])),
-		  SFrom = jlib:jid_to_string(From),
-		  STo = jlib:jid_to_string(To),
-		  Attrs2 = jlib:replace_from_to_attrs(SFrom, STo, Attrs),
-		  Packet = {xmlelement, Name, Attrs2, Els},
-		  FPacket = ejabberd_web_admin:pretty_print_xml(Packet),
-		  ?XE("tr",
-		      [?XAE("td", [{"class", "valign"}], [?INPUT("checkbox", "selected", ID)]),
-		       ?XAC("td", [{"class", "valign"}], Time),
-		       ?XAC("td", [{"class", "valign"}], SFrom),
-		       ?XAC("td", [{"class", "valign"}], STo),
-		       ?XAE("td", [{"class", "valign"}], [?XC("pre", FPacket)])]
-		     )
-	  end, Msgs),
-=======
     LUser = jlib:nodeprep(User),
     LServer = jlib:nameprep(Server),
     US = {LUser, LServer},
@@ -759,7 +670,6 @@
     MsgsAll = read_all_msgs(LUser, LServer, DBType),
     Msgs = get_messages_subset(User, Server, MsgsAll, DBType),
     FMsgs = format_user_queue(Msgs, DBType),
->>>>>>> 6c94d040
     [?XC("h1", io_lib:format(?T("~s's Offline Messages Queue"),
 			     [us_to_list(US)]))] ++
 	case Res of
@@ -863,8 +773,6 @@
 us_to_list({User, Server}) ->
     jlib:jid_to_string({User, Server, ""}).
 
-<<<<<<< HEAD
-=======
 get_queue_length(LUser, LServer) ->
     get_queue_length(LUser, LServer, gen_mod:db_type(LServer, ?MODULE)).
 
@@ -909,10 +817,8 @@
     IntermediateMsg = {xmlelement, "...", [], []},
     MsgsFirstN ++ [IntermediateMsg] ++ MsgsLastN.
 
->>>>>>> 6c94d040
 webadmin_user(Acc, User, Server, Lang) ->
-    US = {jlib:nodeprep(User), jlib:nameprep(Server)},
-    QueueLen = length(mnesia:dirty_read({offline_msg, US})),
+    QueueLen = get_queue_length(jlib:nodeprep(User), jlib:nameprep(Server)),
     FQueueLen = [?AC("queue/",
 		     integer_to_list(QueueLen))],
     Acc ++ [?XCT("h3", "Offline Messages:")] ++ FQueueLen ++ [?C(" "), ?INPUTT("submit", "removealloffline", "Remove All Offline Messages")].
@@ -950,28 +856,24 @@
 webadmin_user_parse_query(Acc, _Action, _User, _Server, _Query) ->
     Acc.
 
-<<<<<<< HEAD
-
-%% ------------------------------------------------
-%% mod_offline: number of messages quota management
-
-count_offline_messages(_Acc, User, Server) ->
+count_offline_messages(User, Server) ->
     LUser = jlib:nodeprep(User),
     LServer = jlib:nameprep(Server),
+    DBType = gen_mod:db_type(LServer, ?MODULE),
+    count_offline_messages(LUser, LServer, DBType).
+
+count_offline_messages(LUser, LServer, mnesia) ->
     US = {LUser, LServer},
     F = fun () ->
 		p1_mnesia:count_records(
 		  offline_msg, 
 		  #offline_msg{us=US, _='_'})
 	end,
-    N = case catch mnesia:async_dirty(F) of
-	    I when is_integer(I) -> I;
-	    _ -> 0
-	end,
-    {stop, N}.
-=======
-%% Returns as integer the number of offline messages for a given user
-count_offline_messages(LUser, LServer) ->
+    case catch mnesia:async_dirty(F) of
+        I when is_integer(I) -> I;
+        _ -> 0
+    end;
+count_offline_messages(LUser, LServer, odbc) ->
     Username = ejabberd_odbc:escape(LUser),
     case catch odbc_queries:count_records_where(
 		 LServer, "spool", "where username='" ++ Username ++ "'") of
@@ -979,5 +881,8 @@
             list_to_integer(Res);
         _ ->
             0
-    end.
->>>>>>> 6c94d040
+    end;
+
+count_offline_messages(_Acc, User, Server) ->
+    N = count_offline_messages(User, Server),
+    {stop, N}.