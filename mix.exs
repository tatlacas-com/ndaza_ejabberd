defmodule Ejabberd.Mixfile do
  use Mix.Project

  def project do
    [app: :ejabberd,
     version: "20.12.0",
     description: description(),
     elixir: "~> 1.4",
     elixirc_paths: ["lib"],
     compile_path: ".",
     compilers: [:asn1] ++ Mix.compilers,
     erlc_options: erlc_options(),
     erlc_paths: ["asn1", "src"],
     # Elixir tests are starting the part of ejabberd they need
     aliases: [test: "test --no-start"],
     package: package(),
     deps: deps()]
  end

  def description do
    """
    Robust, Ubiquitous and Massively Scalable Messaging Platform (XMPP, MQTT, SIP Server)
    """
  end

  def application do
    [mod: {:ejabberd_app, []},
     applications: [:kernel, :stdlib, :sasl, :ssl],
     included_applications: [:lager, :mnesia, :inets, :p1_utils, :cache_tab,
                             :fast_tls, :stringprep, :fast_xml, :xmpp, :mqtree,
                             :stun, :fast_yaml, :esip, :jiffy, :p1_oauth2,
                             :eimp, :base64url, :jose, :pkix, :os_mon, :yconf,
                             :p1_acme, :idna]
     ++ cond_apps()]
  end

  defp if_function_exported(mod, fun, arity, okResult) do
    :code.ensure_loaded(mod)
    if :erlang.function_exported(mod, fun, arity) do
      okResult
    else
      []
    end
  end

  defp if_version_above(ver, okResult) do
    if :erlang.system_info(:otp_release) > ver do
      okResult
    else
      []
    end
  end

  defp if_version_below(ver, okResult) do
    if :erlang.system_info(:otp_release) < ver do
      okResult
    else
      []
    end
  end

  defp erlc_options do
    # Use our own includes + includes from all dependencies
    includes = ["include"] ++ deps_include(["fast_xml", "xmpp", "p1_utils"])
    result = [:debug_info, {:d, :ELIXIR_ENABLED}] ++
             cond_options() ++
             Enum.map(includes, fn (path) -> {:i, path} end) ++
             if_version_above('20', [{:d, :DEPRECATED_GET_STACKTRACE}]) ++
             if_version_below('21', [{:d, :USE_OLD_HTTP_URI}]) ++
             if_version_below('22', [{:d, :LAGER}]) ++
             if_version_below('23', [{:d, :USE_OLD_CRYPTO_HMAC}]) ++
             if_version_below('23', [{:d, :USE_OLD_PG2}]) ++
             if_function_exported(:erl_error, :format_exception, 6, [{:d, :HAVE_ERL_ERROR}])
    defines = for {:d, value} <- result, do: {:d, value}
    result ++ [{:d, :ALL_DEFS, defines}]
  end

  defp cond_options do
    for {:true, option} <- [{config(:sip), {:d, :SIP}},
                            {config(:stun), {:d, :STUN}},
                            {config(:roster_gateway_workaround), {:d, :ROSTER_GATWAY_WORKAROUND}},
                            {config(:new_sql_schema), {:d, :NEW_SQL_SCHEMA}}
                           ], do:
    option
  end

  defp deps do
    [{:lager, "~> 3.6.0"},
     {:p1_utils, "~> 1.0"},
     {:fast_xml, "~> 1.1"},
<<<<<<< HEAD
     {:xmpp, ">= 1.4.9"},
=======
     {:xmpp, "~> 1.5.1"},
>>>>>>> aefe3f85
     {:cache_tab, "~> 1.0"},
     {:stringprep, "~> 1.0"},
     {:fast_yaml, "~> 1.0"},
     {:fast_tls, "~> 1.1"},
     {:stun, "~> 1.0.34"},
     {:esip, "~> 1.0.32"},
     {:p1_mysql, "~> 1.0"},
     {:mqtree, "~> 1.0"},
     {:p1_pgsql, "~> 1.1"},
     {:jiffy, "~> 1.0.4"},
     {:p1_oauth2, "~> 0.6.1"},
     {:distillery, "~> 2.0"},
     {:pkix, "~> 1.0"},
     {:ex_doc, ">= 0.0.0", only: :dev},
     {:eimp, "~> 1.0"},
     {:base64url, "~> 0.0.1"},
     {:yconf, "~> 1.0"},
     {:jose, "~> 1.8"},
     {:idna, "~> 6.0"},
     {:p1_acme, "~> 1.0"}]
    ++ cond_deps()
  end

  defp deps_include(deps) do
    base = if Mix.Project.umbrella?() do
      "../../deps"
    else
      case Mix.Project.deps_paths()[:ejabberd] do
        nil -> "deps"
        _ -> ".."
      end
    end
    Enum.map(deps, fn dep -> base<>"/#{dep}/include" end)
  end

  defp cond_deps do
    for {:true, dep} <- [{config(:sqlite), {:sqlite3, "~> 1.1"}},
                         {config(:redis), {:eredis, "~> 1.0"}},
                         {config(:zlib), {:ezlib, "~> 1.0"}},
                         {config(:pam), {:epam, "~> 1.0"}},
                         {config(:tools), {:luerl, "~> 0.3.1"}}], do:
      dep
  end

  defp cond_apps do
    for {:true, app} <- [{config(:redis), :eredis},
                         {config(:mysql), :p1_mysql},
                         {config(:odbc), :odbc},
                         {config(:pgsql), :p1_pgsql},
                         {config(:sqlite), :sqlite3},
                         {config(:zlib), :ezlib}], do:
      app
  end

  defp package do
    [# These are the default files included in the package
      files: ["lib", "src", "priv", "mix.exs", "include", "README.md", "COPYING", "rebar.config", "rebar.config.script"],
      maintainers: ["ProcessOne"],
      licenses: ["GPLv2"],
      links: %{"Site" => "https://www.ejabberd.im",
               "Documentation" => "http://docs.ejabberd.im",
               "Source" => "https://github.com/processone/ejabberd",
               "ProcessOne" => "http://www.process-one.net/"}]
  end

  defp vars do
    case :file.consult("vars.config") do
      {:ok,config} -> config
      _ -> [zlib: true]
    end
  end

  defp config(key) do
    case vars()[key] do
      nil -> false
      value -> value
    end
  end

end

defmodule Mix.Tasks.Compile.Asn1 do
  use Mix.Task
  alias Mix.Compilers.Erlang

  @recursive true
  @manifest ".compile.asn1"

  def run(args) do
    {opts, _, _} = OptionParser.parse(args, switches: [force: :boolean])

    project      = Mix.Project.config
    source_paths = project[:asn1_paths] || ["asn1"]
    dest_paths    = project[:asn1_target] || ["src"]
    mappings     = Enum.zip(source_paths, dest_paths)
    options      = project[:asn1_options] || []

    force = case opts[:force] do
        :true -> [force: true]
        _ -> [force: false]
    end

    Erlang.compile(manifest(), mappings, :asn1, :erl, force, fn
      input, output ->
        options = options ++ [:noobj, outdir: Erlang.to_erl_file(Path.dirname(output))]
        case :asn1ct.compile(Erlang.to_erl_file(input), options) do
          :ok -> {:ok, :done}
          error -> error
        end
    end)
  end

  def manifests, do: [manifest()]
  defp manifest, do: Path.join(Mix.Project.manifest_path, @manifest)

  def clean, do: Erlang.clean(manifest())
end<|MERGE_RESOLUTION|>--- conflicted
+++ resolved
@@ -88,11 +88,7 @@
     [{:lager, "~> 3.6.0"},
      {:p1_utils, "~> 1.0"},
      {:fast_xml, "~> 1.1"},
-<<<<<<< HEAD
-     {:xmpp, ">= 1.4.9"},
-=======
      {:xmpp, "~> 1.5.1"},
->>>>>>> aefe3f85
      {:cache_tab, "~> 1.0"},
      {:stringprep, "~> 1.0"},
      {:fast_yaml, "~> 1.0"},
